/**
 * Simple engine for creating PDF files.
 * It supports text, shapes, images etc...
 * Capable of handling millions of objects without too much performance
 * penalty.
 * Public domain license - no warranty implied; use at your own risk.
 */

/**
 * PDF HINTS & TIPS
 * The specification can be found at
 * https://www.adobe.com/content/dam/acom/en/devnet/pdf/pdfs/pdf_reference_archives/PDFReference.pdf
 * The following sites have various bits & pieces about PDF document
 * generation
 * http://www.mactech.com/articles/mactech/Vol.15/15.09/PDFIntro/index.html
 * http://gnupdf.org/Introduction_to_PDF
 * http://www.planetpdf.com/mainpage.asp?WebPageID=63
 * http://archive.vector.org.uk/art10008970
 * http://www.adobe.com/devnet/acrobat/pdfs/pdf_reference_1-7.pdf
 * https://blog.idrsolutions.com/2013/01/understanding-the-pdf-file-format-overview/
 *
 * To validate the PDF output, there are several online validators:
 * http://www.validatepdfa.com/online.htm
 * http://www.datalogics.com/products/callas/callaspdfA-onlinedemo.asp
 * http://www.pdf-tools.com/pdf/validate-pdfa-online.aspx
 *
 * In addition the 'pdftk' server can be used to analyse the output:
 * https://www.pdflabs.com/docs/pdftk-cli-examples/
 *
 * PDF page markup operators:
 * b    closepath, fill,and stroke path.
 * B    fill and stroke path.
 * b*   closepath, eofill,and stroke path.
 * B*   eofill and stroke path.
 * BI   begin image.
 * BMC  begin marked content.
 * BT   begin text object.
 * BX   begin section allowing undefined operators.
 * c    curveto.
 * cm   concat. Concatenates the matrix to the current transform.
 * cs   setcolorspace for fill.
 * CS   setcolorspace for stroke.
 * d    setdash.
 * Do   execute the named XObject.
 * DP   mark a place in the content stream, with a dictionary.
 * EI   end image.
 * EMC  end marked content.
 * ET   end text object.
 * EX   end section that allows undefined operators.
 * f    fill path.
 * f*   eofill Even/odd fill path.
 * g    setgray (fill).
 * G    setgray (stroke).
 * gs   set parameters in the extended graphics state.
 * h    closepath.
 * i    setflat.
 * ID   begin image data.
 * j    setlinejoin.
 * J    setlinecap.
 * k    setcmykcolor (fill).
 * K    setcmykcolor (stroke).
 * l    lineto.
 * m    moveto.
 * M    setmiterlimit.
 * n    end path without fill or stroke.
 * q    save graphics state.
 * Q    restore graphics state.
 * re   rectangle.
 * rg   setrgbcolor (fill).
 * RG   setrgbcolor (stroke).
 * s    closepath and stroke path.
 * S    stroke path.
 * sc   setcolor (fill).
 * SC   setcolor (stroke).
 * sh   shfill (shaded fill).
 * Tc   set character spacing.
 * Td   move text current point.
 * TD   move text current point and set leading.
 * Tf   set font name and size.
 * Tj   show text.
 * TJ   show text, allowing individual character positioning.
 * TL   set leading.
 * Tm   set text matrix.
 * Tr   set text rendering mode.
 * Ts   set super/subscripting text rise.
 * Tw   set word spacing.
 * Tz   set horizontal scaling.
 * T*   move to start of next line.
 * v    curveto.
 * w    setlinewidth.
 * W    clip.
 * y    curveto.
 */

#if defined(_MSC_VER)
#define _CRT_SECURE_NO_WARNINGS 1 // Drop the MSVC complaints about snprintf
#define _USE_MATH_DEFINES
#include <BaseTsd.h>
typedef SSIZE_T ssize_t;
#else

#ifndef _POSIX_SOURCE
#define _POSIX_SOURCE /* For localtime_r */
#endif

#ifndef _XOPEN_SOURCE
#define _XOPEN_SOURCE 600 /* for M_SQRT2 */
#endif

#include <sys/types.h> /* for ssize_t */
#endif

#include <ctype.h>
#include <errno.h>
#include <inttypes.h>
#include <locale.h>
#include <math.h>
#include <stdarg.h>
#include <stdbool.h>
#include <stddef.h>
#include <stdio.h>
#include <stdlib.h>
#include <string.h>
#include <sys/stat.h>
#include <time.h>

#include "pdfgen.h"

#define ARRAY_SIZE(a) (sizeof(a) / sizeof((a)[0]))

#define PDF_RGB_R(c) (float)((((c) >> 16) & 0xff) / 255.0)
#define PDF_RGB_G(c) (float)((((c) >> 8) & 0xff) / 255.0)
#define PDF_RGB_B(c) (float)((((c) >> 0) & 0xff) / 255.0)
#define PDF_IS_TRANSPARENT(c) (((c) >> 24) == 0xff)

#if defined(_MSC_VER)
#define inline __inline
#define snprintf _snprintf
#define strcasecmp _stricmp
#define strncasecmp _strnicmp
#define fileno _fileno
#define fstat _fstat
#ifdef stat
#undef stat
#endif
#define stat _stat
#define SKIP_ATTRIBUTE
#else
#include <strings.h> // strcasecmp
#endif

/**
 * Try and support big & little endian machines
 */
static inline uint32_t bswap32(uint32_t x)
{
    return (((x & 0xff000000u) >> 24) | ((x & 0x00ff0000u) >> 8) |
            ((x & 0x0000ff00u) << 8) | ((x & 0x000000ffu) << 24));
}

#ifdef __has_include // C++17, supported as extension to C++11 in clang, GCC
                     // 5+, vs2015
#if __has_include(<endian.h>)
#include <endian.h> // gnu libc normally provides, linux
#elif __has_include(<machine/endian.h>)
#include <machine/endian.h> //open bsd, macos
#elif __has_include(<sys/param.h>)
#include <sys/param.h> // mingw, some bsd (not open/macos)
#elif __has_include(<sys/isadefs.h>)
#include <sys/isadefs.h> // solaris
#endif
#endif

#if !defined(__LITTLE_ENDIAN__) && !defined(__BIG_ENDIAN__)
#ifndef __BYTE_ORDER__
/* Fall back to little endian by default */
#define __LITTLE_ENDIAN__
#elif __BYTE_ORDER__ == __ORDER_BIG_ENDIAN__ || __BYTE_ORDER == __BIG_ENDIAN
#define __BIG_ENDIAN__
#else
#define __LITTLE_ENDIAN__
#endif
#endif

#if defined(__LITTLE_ENDIAN__)
#define ntoh32(x) bswap32((x))
#elif defined(__BIG_ENDIAN__)
#define ntoh32(x) (x)
#endif

// Limits on image sizes for sanity checking & to avoid plausible overflow
// issues
#define MAX_IMAGE_WIDTH (16 * 1024)
#define MAX_IMAGE_HEIGHT (16 * 1024)

// Signatures for various image formats
static const uint8_t bmp_signature[] = {'B', 'M'};
static const uint8_t png_signature[] = {0x89, 0x50, 0x4E, 0x47,
                                        0x0D, 0x0A, 0x1A, 0x0A};
static const uint8_t jpeg_signature[] = {0xff, 0xd8};
static const uint8_t ppm_signature[] = {'P', '6'};
static const uint8_t pgm_signature[] = {'P', '5'};

// Special signatures for PNG chunks
static const char png_chunk_header[] = "IHDR";
static const char png_chunk_palette[] = "PLTE";
static const char png_chunk_data[] = "IDAT";
static const char png_chunk_end[] = "IEND";

typedef struct pdf_object pdf_object;

enum {
    OBJ_none, /* skipped */
    OBJ_info,
    OBJ_stream,
    OBJ_font,
    OBJ_page,
    OBJ_bookmark,
    OBJ_outline,
    OBJ_catalog,
    OBJ_pages,
    OBJ_image,
    OBJ_link,

    OBJ_count,
};

struct flexarray {
    void ***bins;
    int item_count;
    int bin_count;
};

/**
 * Simple dynamic string object. Tries to store a reasonable amount on the
 * stack before falling back to malloc once things get large
 */
struct dstr {
    char static_data[128];
    char *data;
    size_t alloc_len;
    size_t used_len;
};

struct pdf_object {
    int type;                /* See OBJ_xxxx */
    int index;               /* PDF output index */
    int offset;              /* Byte position within the output file */
    struct pdf_object *prev; /* Previous of this type */
    struct pdf_object *next; /* Next of this type */
    union {
        struct {
            struct pdf_object *page;
            char name[64];
            struct pdf_object *parent;
            struct flexarray children;
        } bookmark;
        struct dstr stream;
        struct {
            float width;
            float height;
            struct flexarray children;
            struct flexarray annotations;
        } page;
        struct pdf_info *info;
        struct {
            char name[64];
            int index;
        } font;
        struct {
            struct pdf_object *page; /* Page containing link */
            float llx;               /* Clickable rectangle */
            float lly;
            float urx;
            float ury;
            struct pdf_object *target_page; /* Target page */
            float target_x;                 /* Target location */
            float target_y;
        } link;
    };
};

struct pdf_doc {
    char errstr[128];
    int errval;
    struct flexarray objects;

    float width;
    float height;

    struct pdf_object *current_font;

    struct pdf_object *last_objects[OBJ_count];
    struct pdf_object *first_objects[OBJ_count];
};

/**
 * Since we're casting random areas of memory to these, make sure
 * they're packed properly to match the image format requirements
 */
#pragma pack(push, 1)
struct png_chunk {
    uint32_t length;
    // chunk type, see png_chunk_header, png_chunk_data, png_chunk_end
    char type[4];
};

#pragma pack(pop)

// Simple data container to store a single 24 Bit RGB value, used for
// processing PNG images
struct rgb_value {
    uint8_t red;
    uint8_t blue;
    uint8_t green;
};

/**
 * Simple flexible resizing array implementation
 * The bins get larger in powers of two
 * bin 0 = 1024 items
 *     1 = 2048 items
 *     2 = 4096 items
 *     etc...
 */
/* What is the first index that will be in the given bin? */
#define MIN_SHIFT 10
#define MIN_OFFSET ((1 << MIN_SHIFT) - 1)
static int bin_offset[] = {
    (1 << (MIN_SHIFT + 0)) - 1 - MIN_OFFSET,
    (1 << (MIN_SHIFT + 1)) - 1 - MIN_OFFSET,
    (1 << (MIN_SHIFT + 2)) - 1 - MIN_OFFSET,
    (1 << (MIN_SHIFT + 3)) - 1 - MIN_OFFSET,
    (1 << (MIN_SHIFT + 4)) - 1 - MIN_OFFSET,
    (1 << (MIN_SHIFT + 5)) - 1 - MIN_OFFSET,
    (1 << (MIN_SHIFT + 6)) - 1 - MIN_OFFSET,
    (1 << (MIN_SHIFT + 7)) - 1 - MIN_OFFSET,
    (1 << (MIN_SHIFT + 8)) - 1 - MIN_OFFSET,
    (1 << (MIN_SHIFT + 9)) - 1 - MIN_OFFSET,
    (1 << (MIN_SHIFT + 10)) - 1 - MIN_OFFSET,
    (1 << (MIN_SHIFT + 11)) - 1 - MIN_OFFSET,
    (1 << (MIN_SHIFT + 12)) - 1 - MIN_OFFSET,
    (1 << (MIN_SHIFT + 13)) - 1 - MIN_OFFSET,
    (1 << (MIN_SHIFT + 14)) - 1 - MIN_OFFSET,
    (1 << (MIN_SHIFT + 15)) - 1 - MIN_OFFSET,
};

static inline int flexarray_get_bin(const struct flexarray *flex, int index)
{
    (void)flex;
    for (size_t i = 0; i < ARRAY_SIZE(bin_offset); i++)
        if (index < bin_offset[i])
            return i - 1;
    return -1;
}

static inline int flexarray_get_bin_size(const struct flexarray *flex,
                                         int bin)
{
    (void)flex;
    if (bin >= (int)ARRAY_SIZE(bin_offset) - 1)
        return -1;
    int next = bin_offset[bin + 1];
    return next - bin_offset[bin];
}

static inline int flexarray_get_bin_offset(const struct flexarray *flex,
                                           int bin, int index)
{
    (void)flex;
    return index - bin_offset[bin];
}

static void flexarray_clear(struct flexarray *flex)
{
    for (int i = 0; i < flex->bin_count; i++)
        free(flex->bins[i]);
    free(flex->bins);
    flex->bin_count = 0;
    flex->item_count = 0;
}

static inline int flexarray_size(const struct flexarray *flex)
{
    return flex->item_count;
}

static int flexarray_set(struct flexarray *flex, int index, void *data)
{
    int bin = flexarray_get_bin(flex, index);
    if (bin < 0)
        return -EINVAL;
    if (bin >= flex->bin_count) {
        void ***bins = (void ***)realloc(flex->bins, (flex->bin_count + 1) *
                                                         sizeof(*flex->bins));
        if (!bins)
            return -ENOMEM;
        flex->bin_count++;
        flex->bins = bins;
        flex->bins[flex->bin_count - 1] =
            (void **)calloc(flexarray_get_bin_size(flex, flex->bin_count - 1),
                            sizeof(void *));
        if (!flex->bins[flex->bin_count - 1]) {
            flex->bin_count--;
            return -ENOMEM;
        }
    }
    flex->item_count++;
    flex->bins[bin][flexarray_get_bin_offset(flex, bin, index)] = data;
    return flex->item_count - 1;
}

static inline int flexarray_append(struct flexarray *flex, void *data)
{
    return flexarray_set(flex, flexarray_size(flex), data);
}

static inline void *flexarray_get(const struct flexarray *flex, int index)
{
    int bin;

    if (index >= flex->item_count)
        return NULL;
    bin = flexarray_get_bin(flex, index);
    if (bin < 0 || bin >= flex->bin_count)
        return NULL;
    return flex->bins[bin][flexarray_get_bin_offset(flex, bin, index)];
}

/**
 * Simple dynamic string object. Tries to store a reasonable amount on the
 * stack before falling back to malloc once things get large
 */

#define INIT_DSTR                                                            \
    (struct dstr)                                                            \
    {                                                                        \
        .static_data = {0}, .data = NULL, .alloc_len = 0, .used_len = 0      \
    }

static char *dstr_data(struct dstr *str)
{
    return str->data ? str->data : str->static_data;
}

static size_t dstr_len(const struct dstr *str)
{
    return str->used_len;
}

static ssize_t dstr_ensure(struct dstr *str, size_t len)
{
    if (len <= str->alloc_len)
        return 0;
    if (!str->data && len <= sizeof(str->static_data))
        str->alloc_len = len;
    else if (str->alloc_len < len) {
        size_t new_len;

        new_len = len + 4096;

        if (str->data) {
            char *new_data = (char *)realloc((void *)str->data, new_len);
            if (!new_data)
                return -ENOMEM;
            str->data = new_data;
        } else {
            str->data = (char *)malloc(new_len);
            if (!str->data)
                return -ENOMEM;
            if (str->used_len)
                memcpy(str->data, str->static_data, str->used_len + 1);
        }

        str->alloc_len = new_len;
    }
    return 0;
}

// Locales can replace the decimal character with a ','.
// This breaks the PDF output, so we force a 'safe' locale.
static void force_locale(char *buf, int len)
{
    char *saved_locale = setlocale(LC_ALL, NULL);

    if (!saved_locale) {
        *buf = '\0';
    } else {
        strncpy(buf, saved_locale, len - 1);
        buf[len - 1] = '\0';
    }

    setlocale(LC_NUMERIC, "POSIX");
}

static void restore_locale(char *buf)
{
    setlocale(LC_ALL, buf);
}

#ifndef SKIP_ATTRIBUTE
static int dstr_printf(struct dstr *str, const char *fmt, ...)
    __attribute__((format(printf, 2, 3)));
#endif
static int dstr_printf(struct dstr *str, const char *fmt, ...)
{
    va_list ap, aq;
    int len;
    char saved_locale[32];

    force_locale(saved_locale, sizeof(saved_locale));

    va_start(ap, fmt);
    va_copy(aq, ap);
    len = vsnprintf(NULL, 0, fmt, ap);
    if (dstr_ensure(str, str->used_len + len + 1) < 0) {
        va_end(ap);
        va_end(aq);
        restore_locale(saved_locale);
        return -ENOMEM;
    }
    vsprintf(dstr_data(str) + str->used_len, fmt, aq);
    str->used_len += len;
    va_end(ap);
    va_end(aq);
    restore_locale(saved_locale);

    return len;
}

static ssize_t dstr_append_data(struct dstr *str, const void *extend,
                                size_t len)
{
    if (dstr_ensure(str, str->used_len + len + 1) < 0)
        return -ENOMEM;
    memcpy(dstr_data(str) + str->used_len, extend, len);
    str->used_len += len;
    dstr_data(str)[str->used_len] = '\0';
    return len;
}

static ssize_t dstr_append(struct dstr *str, const char *extend)
{
    return dstr_append_data(str, extend, strlen(extend));
}

static void dstr_free(struct dstr *str)
{
    if (str->data)
        free(str->data);
    *str = INIT_DSTR;
}

/**
 * PDF Implementation
 */

#ifndef SKIP_ATTRIBUTE
static int pdf_set_err(struct pdf_doc *doc, int errval, const char *buffer,
                       ...) __attribute__((format(printf, 3, 4)));
#endif
static int pdf_set_err(struct pdf_doc *doc, int errval, const char *buffer,
                       ...)
{
    va_list ap;
    int len;

    va_start(ap, buffer);
    len = vsnprintf(doc->errstr, sizeof(doc->errstr) - 1, buffer, ap);
    va_end(ap);

    if (len < 0) {
        doc->errstr[0] = '\0';
        return errval;
    }

    if (len >= (int)(sizeof(doc->errstr) - 1))
        len = (int)(sizeof(doc->errstr) - 1);

    doc->errstr[len] = '\0';
    doc->errval = errval;

    return errval;
}

const char *pdf_get_err(const struct pdf_doc *pdf, int *errval)
{
    if (!pdf)
        return NULL;
    if (pdf->errstr[0] == '\0')
        return NULL;
    if (errval)
        *errval = pdf->errval;
    return pdf->errstr;
}

void pdf_clear_err(struct pdf_doc *pdf)
{
    if (!pdf)
        return;
    pdf->errstr[0] = '\0';
    pdf->errval = 0;
}

static int pdf_get_errval(struct pdf_doc *pdf)
{
    if (!pdf)
        return 0;
    return pdf->errval;
}

static struct pdf_object *pdf_get_object(const struct pdf_doc *pdf, int index)
{
    return (struct pdf_object *)flexarray_get(&pdf->objects, index);
}

static int pdf_append_object(struct pdf_doc *pdf, struct pdf_object *obj)
{
    int index = flexarray_append(&pdf->objects, obj);

    if (index < 0)
        return index;
    obj->index = index;

    if (pdf->last_objects[obj->type]) {
        obj->prev = pdf->last_objects[obj->type];
        pdf->last_objects[obj->type]->next = obj;
    }
    pdf->last_objects[obj->type] = obj;

    if (!pdf->first_objects[obj->type])
        pdf->first_objects[obj->type] = obj;

    return 0;
}

static void pdf_object_destroy(struct pdf_object *object)
{
    switch (object->type) {
    case OBJ_stream:
    case OBJ_image:
        dstr_free(&object->stream);
        break;
    case OBJ_page:
        flexarray_clear(&object->page.children);
        flexarray_clear(&object->page.annotations);
        break;
    case OBJ_info:
        free(object->info);
        break;
    case OBJ_bookmark:
        flexarray_clear(&object->bookmark.children);
        break;
    }
    free(object);
}

static struct pdf_object *pdf_add_object(struct pdf_doc *pdf, int type)
{
    struct pdf_object *obj;

    if (!pdf)
        return NULL;

    obj = (struct pdf_object *)calloc(1, sizeof(*obj));
    if (!obj) {
        pdf_set_err(pdf, -errno,
                    "Unable to allocate object %d of type %d: %s",
                    flexarray_size(&pdf->objects) + 1, type, strerror(errno));
        return NULL;
    }

    obj->type = type;

    if (pdf_append_object(pdf, obj) < 0) {
        free(obj);
        return NULL;
    }

    return obj;
}

static void pdf_del_object(struct pdf_doc *pdf, struct pdf_object *obj)
{
    int type = obj->type;
    flexarray_set(&pdf->objects, obj->index, NULL);
    if (pdf->last_objects[type] == obj) {
        pdf->last_objects[type] = NULL;
        for (int i = 0; i < flexarray_size(&pdf->objects); i++) {
            struct pdf_object *o = pdf_get_object(pdf, i);
            if (o && o->type == type)
                pdf->last_objects[type] = o;
        }
    }

    if (pdf->first_objects[type] == obj) {
        pdf->first_objects[type] = NULL;
        for (int i = 0; i < flexarray_size(&pdf->objects); i++) {
            struct pdf_object *o = pdf_get_object(pdf, i);
            if (o && o->type == type) {
                pdf->first_objects[type] = o;
                break;
            }
        }
    }

    pdf_object_destroy(obj);
}

struct pdf_doc *pdf_create(float width, float height,
                           const struct pdf_info *info)
{
    struct pdf_doc *pdf;
    struct pdf_object *obj;

    pdf = (struct pdf_doc *)calloc(1, sizeof(*pdf));
    if (!pdf)
        return NULL;
    pdf->width = width;
    pdf->height = height;

    /* We don't want to use ID 0 */
    pdf_add_object(pdf, OBJ_none);

    /* Create the 'info' object */
    obj = pdf_add_object(pdf, OBJ_info);
    if (!obj) {
        pdf_destroy(pdf);
        return NULL;
    }
    obj->info = (struct pdf_info *)calloc(sizeof(*obj->info), 1);
    if (!obj->info) {
        pdf_destroy(pdf);
        return NULL;
    }
    if (info) {
        *obj->info = *info;
        obj->info->creator[sizeof(obj->info->creator) - 1] = '\0';
        obj->info->producer[sizeof(obj->info->producer) - 1] = '\0';
        obj->info->title[sizeof(obj->info->title) - 1] = '\0';
        obj->info->author[sizeof(obj->info->author) - 1] = '\0';
        obj->info->subject[sizeof(obj->info->subject) - 1] = '\0';
        obj->info->date[sizeof(obj->info->date) - 1] = '\0';
    }
    /* FIXME: Should be quoting PDF strings? */
    if (!obj->info->date[0]) {
        time_t now = time(NULL);
        struct tm tm;
#ifdef _WIN32
        struct tm *tmp;
        tmp = localtime(&now);
        tm = *tmp;
#else
        localtime_r(&now, &tm);
#endif
        strftime(obj->info->date, sizeof(obj->info->date), "%Y%m%d%H%M%SZ",
                 &tm);
    }

    if (!pdf_add_object(pdf, OBJ_pages)) {
        pdf_destroy(pdf);
        return NULL;
    }
    if (!pdf_add_object(pdf, OBJ_catalog)) {
        pdf_destroy(pdf);
        return NULL;
    }

    if (pdf_set_font(pdf, "Times-Roman") < 0) {
        pdf_destroy(pdf);
        return NULL;
    }

    return pdf;
}

float pdf_width(const struct pdf_doc *pdf)
{
    return pdf->width;
}

float pdf_height(const struct pdf_doc *pdf)
{
    return pdf->height;
}

float pdf_page_width(const struct pdf_object *page)
{
    return page->page.width;
}

float pdf_page_height(const struct pdf_object *page)
{
    return page->page.height;
}

void pdf_destroy(struct pdf_doc *pdf)
{
    if (pdf) {
        for (int i = 0; i < flexarray_size(&pdf->objects); i++)
            pdf_object_destroy(pdf_get_object(pdf, i));
        flexarray_clear(&pdf->objects);
        free(pdf);
    }
}

static struct pdf_object *pdf_find_first_object(const struct pdf_doc *pdf,
                                                int type)
{
    if (!pdf)
        return NULL;
    return pdf->first_objects[type];
}

static struct pdf_object *pdf_find_last_object(const struct pdf_doc *pdf,
                                               int type)
{
    if (!pdf)
        return NULL;
    return pdf->last_objects[type];
}

int pdf_set_font(struct pdf_doc *pdf, const char *font)
{
    struct pdf_object *obj;
    int last_index = 0;

    /* See if we've used this font before */
    for (obj = pdf_find_first_object(pdf, OBJ_font); obj; obj = obj->next) {
        if (strcmp(obj->font.name, font) == 0)
            break;
        last_index = obj->font.index;
    }

    /* Create a new font object if we need it */
    if (!obj) {
        obj = pdf_add_object(pdf, OBJ_font);
        if (!obj)
            return pdf->errval;
        strncpy(obj->font.name, font, sizeof(obj->font.name) - 1);
        obj->font.name[sizeof(obj->font.name) - 1] = '\0';
        obj->font.index = last_index + 1;
    }

    pdf->current_font = obj;

    return 0;
}

struct pdf_object *pdf_append_page(struct pdf_doc *pdf)
{
    struct pdf_object *page;

    page = pdf_add_object(pdf, OBJ_page);

    if (!page)
        return NULL;

    page->page.width = pdf->width;
    page->page.height = pdf->height;

    return page;
}

struct pdf_object *pdf_get_page(struct pdf_doc *pdf, int page_number)
{
    if (page_number <= 0) {
        pdf_set_err(pdf, -EINVAL, "page number must be >= 1");
        return NULL;
    }

    for (struct pdf_object *obj = pdf_find_first_object(pdf, OBJ_page); obj;
         obj = obj->next, page_number--) {
        if (page_number == 1) {
            return obj;
        }
    }

    pdf_set_err(pdf, -EINVAL, "no such page");
    return NULL;
}

int pdf_page_set_size(struct pdf_doc *pdf, struct pdf_object *page,
                      float width, float height)
{
    if (!page)
        page = pdf_find_last_object(pdf, OBJ_page);

    if (!page || page->type != OBJ_page)
        return pdf_set_err(pdf, -EINVAL, "Invalid PDF page");
    page->page.width = width;
    page->page.height = height;
    return 0;
}

// Recursively scan for the number of children
static int pdf_get_bookmark_count(const struct pdf_object *obj)
{
    int count = 0;
    if (obj->type == OBJ_bookmark) {
        int nchildren = flexarray_size(&obj->bookmark.children);
        count += nchildren;
        for (int i = 0; i < nchildren; i++) {
            count += pdf_get_bookmark_count(
                (const struct pdf_object *)flexarray_get(
                    &obj->bookmark.children, i));
        }
    }
    return count;
}

static int pdf_save_object(struct pdf_doc *pdf, FILE *fp, int index)
{
    struct pdf_object *object = pdf_get_object(pdf, index);
    if (!object)
        return -ENOENT;

    if (object->type == OBJ_none)
        return -ENOENT;

    object->offset = ftell(fp);

    fprintf(fp, "%d 0 obj\r\n", index);

    switch (object->type) {
    case OBJ_stream:
    case OBJ_image: {
        fwrite(dstr_data(&object->stream), dstr_len(&object->stream), 1, fp);
        break;
    }
    case OBJ_info: {
        struct pdf_info *info = object->info;

        fprintf(fp, "<<\r\n");
        if (info->creator[0])
            fprintf(fp, "  /Creator (%s)\r\n", info->creator);
        if (info->producer[0])
            fprintf(fp, "  /Producer (%s)\r\n", info->producer);
        if (info->title[0])
            fprintf(fp, "  /Title (%s)\r\n", info->title);
        if (info->author[0])
            fprintf(fp, "  /Author (%s)\r\n", info->author);
        if (info->subject[0])
            fprintf(fp, "  /Subject (%s)\r\n", info->subject);
        if (info->date[0])
            fprintf(fp, "  /CreationDate (D:%s)\r\n", info->date);
        fprintf(fp, ">>\r\n");
        break;
    }

    case OBJ_page: {
        struct pdf_object *pages = pdf_find_first_object(pdf, OBJ_pages);
        struct pdf_object *image = pdf_find_first_object(pdf, OBJ_image);

        fprintf(fp,
                "<<\r\n"
                "  /Type /Page\r\n"
                "  /Parent %d 0 R\r\n",
                pages->index);
        fprintf(fp, "  /MediaBox [0 0 %f %f]\r\n", object->page.width,
                object->page.height);
        fprintf(fp, "  /Resources <<\r\n");
        fprintf(fp, "    /Font <<\r\n");
        for (struct pdf_object *font = pdf_find_first_object(pdf, OBJ_font);
             font; font = font->next)
            fprintf(fp, "      /F%d %d 0 R\r\n", font->font.index,
                    font->index);
        fprintf(fp, "    >>\r\n");
        // We trim transparency to just 4-bits
        fprintf(fp, "    /ExtGState <<\r\n");
        for (int i = 0; i < 16; i++) {
            fprintf(fp, "      /GS%d <</ca %f>>\r\n", i,
                    (float)(15 - i) / 15);
        }
        fprintf(fp, "    >>\r\n");

        if (image) {
            fprintf(fp, "    /XObject <<");
            for (; image; image = image->next)
                fprintf(fp, "      /Image%d %d 0 R ", image->index,
                        image->index);
            fprintf(fp, "    >>\r\n");
        }
        fprintf(fp, "  >>\r\n");

        fprintf(fp, "  /Contents [\r\n");
        for (int i = 0; i < flexarray_size(&object->page.children); i++) {
            struct pdf_object *child =
                (struct pdf_object *)flexarray_get(&object->page.children, i);
            fprintf(fp, "%d 0 R\r\n", child->index);
        }
        fprintf(fp, "]\r\n");

        if (flexarray_size(&object->page.annotations)) {
            fprintf(fp, "  /Annots [\r\n");
            for (int i = 0; i < flexarray_size(&object->page.annotations);
                 i++) {
                struct pdf_object *child = (struct pdf_object *)flexarray_get(
                    &object->page.annotations, i);
                fprintf(fp, "%d 0 R\r\n", child->index);
            }
            fprintf(fp, "]\r\n");
        }

        fprintf(fp, ">>\r\n");
        break;
    }

    case OBJ_bookmark: {
        struct pdf_object *parent, *other;

        parent = object->bookmark.parent;
        if (!parent)
            parent = pdf_find_first_object(pdf, OBJ_outline);
        if (!object->bookmark.page)
            break;
        fprintf(fp,
                "<<\r\n"
                "  /Dest [%d 0 R /XYZ 0 %f null]\r\n"
                "  /Parent %d 0 R\r\n"
                "  /Title (%s)\r\n",
                object->bookmark.page->index, pdf->height, parent->index,
                object->bookmark.name);
        int nchildren = flexarray_size(&object->bookmark.children);
        if (nchildren > 0) {
            struct pdf_object *f, *l;
            f = (struct pdf_object *)flexarray_get(&object->bookmark.children,
                                                   0);
            l = (struct pdf_object *)flexarray_get(&object->bookmark.children,
                                                   nchildren - 1);
            fprintf(fp, "  /First %d 0 R\r\n", f->index);
            fprintf(fp, "  /Last %d 0 R\r\n", l->index);
            fprintf(fp, "  /Count %d\r\n", pdf_get_bookmark_count(object));
        }
        // Find the previous bookmark with the same parent
        for (other = object->prev;
             other && other->bookmark.parent != object->bookmark.parent;
             other = other->prev)
            ;
        if (other)
            fprintf(fp, "  /Prev %d 0 R\r\n", other->index);
        // Find the next bookmark with the same parent
        for (other = object->next;
             other && other->bookmark.parent != object->bookmark.parent;
             other = other->next)
            ;
        if (other)
            fprintf(fp, "  /Next %d 0 R\r\n", other->index);
        fprintf(fp, ">>\r\n");
        break;
    }

    case OBJ_outline: {
        struct pdf_object *first, *last, *cur;
        first = pdf_find_first_object(pdf, OBJ_bookmark);
        last = pdf_find_last_object(pdf, OBJ_bookmark);

        if (first && last) {
            int count = 0;
            cur = first;
            while (cur) {
                if (!cur->bookmark.parent)
                    count += pdf_get_bookmark_count(cur) + 1;
                cur = cur->next;
            }

            /* Bookmark outline */
            fprintf(fp,
                    "<<\r\n"
                    "  /Count %d\r\n"
                    "  /Type /Outlines\r\n"
                    "  /First %d 0 R\r\n"
                    "  /Last %d 0 R\r\n"
                    ">>\r\n",
                    count, first->index, last->index);
        }
        break;
    }

    case OBJ_font:
        fprintf(fp,
                "<<\r\n"
                "  /Type /Font\r\n"
                "  /Subtype /Type1\r\n"
                "  /BaseFont /%s\r\n"
                "  /Encoding /WinAnsiEncoding\r\n"
                ">>\r\n",
                object->font.name);
        break;

    case OBJ_pages: {
        int npages = 0;

        fprintf(fp, "<<\r\n"
                    "  /Type /Pages\r\n"
                    "  /Kids [ ");
        for (struct pdf_object *page = pdf_find_first_object(pdf, OBJ_page);
             page; page = page->next) {
            npages++;
            fprintf(fp, "%d 0 R ", page->index);
        }
        fprintf(fp, "]\r\n");
        fprintf(fp, "  /Count %d\r\n", npages);
        fprintf(fp, ">>\r\n");
        break;
    }

    case OBJ_catalog: {
        struct pdf_object *outline = pdf_find_first_object(pdf, OBJ_outline);
        struct pdf_object *pages = pdf_find_first_object(pdf, OBJ_pages);

        fprintf(fp, "<<\r\n"
                    "  /Type /Catalog\r\n");
        if (outline)
            fprintf(fp,
                    "  /Outlines %d 0 R\r\n"
                    "  /PageMode /UseOutlines\r\n",
                    outline->index);
        fprintf(fp,
                "  /Pages %d 0 R\r\n"
                ">>\r\n",
                pages->index);
        break;
    }

    case OBJ_link: {
        fprintf(fp,
                "<<\r\n"
                "  /Type /Annot\r\n"
                "  /Subtype /Link\r\n"
                "  /Rect [%f %f %f %f]\r\n"
                "  /Dest [%u 0 R /XYZ %f %f null]\r\n"
                "  /Border [0 0 0]\r\n"
                ">>\r\n",
                object->link.llx, object->link.lly, object->link.urx,
                object->link.ury, object->link.target_page->index,
                object->link.target_x, object->link.target_y);
        break;
    }

    default:
        return pdf_set_err(pdf, -EINVAL, "Invalid PDF object type %d",
                           object->type);
    }

    fprintf(fp, "endobj\r\n");

    return 0;
}

// Slightly modified djb2 hash algorithm to get pseudo-random ID
static uint64_t hash(uint64_t hash, const void *data, size_t len)
{
    const uint8_t *d8 = (const uint8_t *)data;
    for (; len; len--) {
        hash = (((hash & 0x03ffffffffffffff) << 5) +
                (hash & 0x7fffffffffffffff)) +
               *d8++;
    }
    return hash;
}

int pdf_save_file(struct pdf_doc *pdf, FILE *fp)
{
    struct pdf_object *obj;
    int xref_offset;
    int xref_count = 0;
    uint64_t id1, id2;
    time_t now = time(NULL);
    char saved_locale[32];

    force_locale(saved_locale, sizeof(saved_locale));

    fprintf(fp, "%%PDF-1.3\r\n");
    /* Hibit bytes */
    fprintf(fp, "%c%c%c%c%c\r\n", 0x25, 0xc7, 0xec, 0x8f, 0xa2);

    /* Dump all the objects & get their file offsets */
    for (int i = 0; i < flexarray_size(&pdf->objects); i++)
        if (pdf_save_object(pdf, fp, i) >= 0)
            xref_count++;

    /* xref */
    xref_offset = ftell(fp);
    fprintf(fp, "xref\r\n");
    fprintf(fp, "0 %d\r\n", xref_count + 1);
    fprintf(fp, "0000000000 65535 f\r\n");
    for (int i = 0; i < flexarray_size(&pdf->objects); i++) {
        obj = pdf_get_object(pdf, i);
        if (obj->type != OBJ_none)
            fprintf(fp, "%10.10d 00000 n\r\n", obj->offset);
    }

    fprintf(fp,
            "trailer\r\n"
            "<<\r\n"
            "/Size %d\r\n",
            xref_count + 1);
    obj = pdf_find_first_object(pdf, OBJ_catalog);
    fprintf(fp, "/Root %d 0 R\r\n", obj->index);
    obj = pdf_find_first_object(pdf, OBJ_info);
    fprintf(fp, "/Info %d 0 R\r\n", obj->index);
    /* Generate document unique IDs */
    id1 = hash(5381, obj->info, sizeof(struct pdf_info));
    id1 = hash(id1, &xref_count, sizeof(xref_count));
    id2 = hash(5381, &now, sizeof(now));
    fprintf(fp, "/ID [<%16.16" PRIx64 "> <%16.16" PRIx64 ">]\r\n", id1, id2);
    fprintf(fp, ">>\r\n"
                "startxref\r\n");
    fprintf(fp, "%d\r\n", xref_offset);
    fprintf(fp, "%%%%EOF\r\n");

    restore_locale(saved_locale);

    return 0;
}

int pdf_save(struct pdf_doc *pdf, const char *filename)
{
    FILE *fp;
    int e;

    if (filename == NULL)
        fp = stdout;
    else if ((fp = fopen(filename, "wb")) == NULL)
        return pdf_set_err(pdf, -errno, "Unable to open '%s': %s", filename,
                           strerror(errno));

    e = pdf_save_file(pdf, fp);

    if (fp != stdout)
        if (fclose(fp) != 0 && e >= 0)
            return pdf_set_err(pdf, -errno, "Unable to close '%s': %s",
                               filename, strerror(errno));

    return e;
}

static int pdf_add_stream(struct pdf_doc *pdf, struct pdf_object *page,
                          const char *buffer)
{
    struct pdf_object *obj;
    size_t len;

    if (!page)
        page = pdf_find_last_object(pdf, OBJ_page);

    if (!page)
        return pdf_set_err(pdf, -EINVAL, "Invalid pdf page");

    len = strlen(buffer);
    /* We don't want any trailing whitespace in the stream */
    while (len >= 1 && (buffer[len - 1] == '\r' || buffer[len - 1] == '\n'))
        len--;

    obj = pdf_add_object(pdf, OBJ_stream);
    if (!obj)
        return pdf->errval;

    dstr_printf(&obj->stream, "<< /Length %zu >>stream\r\n", len);
    dstr_append_data(&obj->stream, buffer, len);
    dstr_append(&obj->stream, "\r\nendstream\r\n");

    return flexarray_append(&page->page.children, obj);
}

int pdf_add_bookmark(struct pdf_doc *pdf, struct pdf_object *page, int parent,
                     const char *name)
{
    struct pdf_object *obj, *outline = NULL;

    if (!page)
        page = pdf_find_last_object(pdf, OBJ_page);

    if (!page)
        return pdf_set_err(pdf, -EINVAL,
                           "Unable to add bookmark, no pages available");

    if (!pdf_find_first_object(pdf, OBJ_outline)) {
        outline = pdf_add_object(pdf, OBJ_outline);
        if (!outline)
            return pdf->errval;
    }

    obj = pdf_add_object(pdf, OBJ_bookmark);
    if (!obj) {
        if (outline)
            pdf_del_object(pdf, outline);
        return pdf->errval;
    }

    strncpy(obj->bookmark.name, name, sizeof(obj->bookmark.name) - 1);
    obj->bookmark.name[sizeof(obj->bookmark.name) - 1] = '\0';
    obj->bookmark.page = page;
    if (parent >= 0) {
        struct pdf_object *parent_obj = pdf_get_object(pdf, parent);
        if (!parent_obj)
            return pdf_set_err(pdf, -EINVAL, "Invalid parent ID %d supplied",
                               parent);
        obj->bookmark.parent = parent_obj;
        flexarray_append(&parent_obj->bookmark.children, obj);
    }

    return obj->index;
}

int pdf_add_link(struct pdf_doc *pdf, struct pdf_object *page, float x,
                 float y, float width, float height,
                 struct pdf_object *target_page, float target_x,
                 float target_y)
{
    struct pdf_object *obj;

    if (!page)
        page = pdf_find_last_object(pdf, OBJ_page);

    if (!page)
        return pdf_set_err(pdf, -EINVAL,
                           "Unable to add link, no pages available");

    if (!target_page)
        return pdf_set_err(pdf, -EINVAL, "Unable to link, no target page");

    obj = pdf_add_object(pdf, OBJ_link);
    if (!obj) {
        return pdf->errval;
    }

    obj->link.target_page = target_page;
    obj->link.target_x = target_x;
    obj->link.target_y = target_y;
    obj->link.llx = x;
    obj->link.lly = y;
    obj->link.urx = x + width;
    obj->link.ury = y + height;
    flexarray_append(&page->page.annotations, obj);

    return obj->index;
}

static int utf8_to_utf32(const char *utf8, int len, uint32_t *utf32)
{
    uint32_t ch;
    uint8_t mask;

    if (len <= 0 || !utf8 || !utf32)
        return -EINVAL;

    ch = *(uint8_t *)utf8;
    if ((ch & 0x80) == 0) {
        len = 1;
        mask = 0x7f;
    } else if ((ch & 0xe0) == 0xc0 && len >= 2) {
        len = 2;
        mask = 0x1f;
    } else if ((ch & 0xf0) == 0xe0 && len >= 3) {
        len = 3;
        mask = 0xf;
    } else if ((ch & 0xf8) == 0xf0 && len >= 4) {
        len = 4;
        mask = 0x7;
    } else
        return -EINVAL;

    ch = 0;
    for (int i = 0; i < len; i++) {
        int shift = (len - i - 1) * 6;
        if (!*utf8)
            return -EINVAL;
        if (i == 0)
            ch |= ((uint32_t)(*utf8++) & mask) << shift;
        else
            ch |= ((uint32_t)(*utf8++) & 0x3f) << shift;
    }

    *utf32 = ch;

    return len;
}

static int utf8_to_pdfencoding(struct pdf_doc *pdf, const char *utf8, int len,
                               uint8_t *res)
{
    uint32_t code;
    int code_len;

    *res = 0;

    code_len = utf8_to_utf32(utf8, len, &code);
    if (code_len < 0) {
        return pdf_set_err(pdf, -EINVAL, "Invalid UTF-8 encoding");
    }

    if (code > 255) {
        /* We support *some* minimal UTF-8 characters */
        // See Appendix D of
        // https://opensource.adobe.com/dc-acrobat-sdk-docs/pdfstandards/pdfreference1.7old.pdf
        // These are all in WinAnsiEncoding
        switch (code) {
        case 0x152: // Latin Capital Ligature OE
            *res = 0214;
            break;
        case 0x153: // Latin Small Ligature oe
            *res = 0234;
            break;
        case 0x160: // Latin Capital Letter S with caron
            *res = 0212;
            break;
        case 0x161: // Latin Small Letter S with caron
            *res = 0232;
            break;
        case 0x178: // Latin Capital Letter y with diaeresis
            *res = 0237;
            break;
        case 0x17d: // Latin Capital Letter Z with caron
            *res = 0216;
            break;
        case 0x17e: // Latin Small Letter Z with caron
            *res = 0236;
            break;
<<<<<<< HEAD
        case 0x192: // Latin Small Letter F with hook 
            *res = 0203;
            break;
        case 0x2c6: // Modifier Letter Circumflex Accent 
            *res = 0210;
            break;
        case 0x2dc: // Small Tilde 
=======
        case 0x192: // Latin Small Letter F with hook
            *res = 0203;
            break;
        case 0x2c6: // Modifier Letter Circumflex Accent
            *res = 0210;
            break;
        case 0x2dc: // Small Tilde
>>>>>>> 0218f38e
            *res = 0230;
            break;
        case 0x2013: // Endash
            *res = 0226;
            break;
        case 0x2014: // Emdash
            *res = 0227;
            break;
        case 0x2018: // Left Single Quote
            *res = 0221;
            break;
        case 0x2019: // Right Single Quote
            *res = 0222;
            break;
        case 0x201a: // Single low-9 Quotation Mark
            *res = 0202;
            break;
        case 0x201c: // Left Double Quote
            *res = 0223;
            break;
        case 0x201d: // Right Double Quote
            *res = 0224;
            break;
        case 0x201e: // Double low-9 Quotation Mark
            *res = 0204;
            break;
        case 0x2020: // Dagger
            *res = 0206;
            break;
        case 0x2021: // Double Dagger
            *res = 0207;
            break;
        case 0x2022: // Bullet
            *res = 0225;
            break;
        case 0x2026: // Horizontal Ellipsis
            *res = 0205;
            break;
        case 0x2030: // Per Mille Sign
            *res = 0211;
            break;
        case 0x2039: // Single Left-pointing Angle Quotation Mark
            *res = 0213;
            break;
        case 0x203a: // Single Right-pointing Angle Quotation Mark
            *res = 0233;
            break;
        case 0x20ac: // Euro
            *res = 0200;
            break;
        case 0x2122: // Trade Mark Sign
<<<<<<< HEAD
			*res = 0231;
=======
            *res = 0231;
>>>>>>> 0218f38e
            break;
        default:
            return pdf_set_err(pdf, -EINVAL,
                               "Unsupported UTF-8 character: 0x%x 0o%o %s",
                               code, code, utf8);
        }
    } else {
        *res = code;
    }
    return code_len;
}

static int pdf_add_text_spacing(struct pdf_doc *pdf, struct pdf_object *page,
                                const char *text, float size, float xoff,
                                float yoff, uint32_t colour, float spacing,
                                float angle)
{
    int ret;
    size_t len = text ? strlen(text) : 0;
    struct dstr str = INIT_DSTR;
    int alpha = (colour >> 24) >> 4;

    /* Don't bother adding empty/null strings */
    if (!len)
        return 0;

    dstr_append(&str, "BT ");
    dstr_printf(&str, "/GS%d gs ", alpha);
    if (angle != 0) {
        dstr_printf(&str, "%f %f %f %f %f %f Tm ", cosf(angle), sinf(angle),
                    -sinf(angle), cosf(angle), xoff, yoff);
    } else {
        dstr_printf(&str, "%f %f TD ", xoff, yoff);
    }
    dstr_printf(&str, "/F%d %f Tf ", pdf->current_font->font.index, size);
    dstr_printf(&str, "%f %f %f rg ", PDF_RGB_R(colour), PDF_RGB_G(colour),
                PDF_RGB_B(colour));
    dstr_printf(&str, "%f Tc ", spacing);
    dstr_append(&str, "(");

    /* Escape magic characters properly */
    for (size_t i = 0; i < len;) {
        int code_len;
        uint8_t pdf_char;
        code_len = utf8_to_pdfencoding(pdf, &text[i], len - i, &pdf_char);
        if (code_len < 0) {
            dstr_free(&str);
            return code_len;
        }

        if (strchr("()\\", pdf_char)) {
            char buf[3];
            /* Escape some characters */
            buf[0] = '\\';
            buf[1] = pdf_char;
            buf[2] = '\0';
            dstr_append(&str, buf);
        } else if (strrchr("\n\r\t\b\f", pdf_char)) {
            /* Skip over these characters */
            ;
        } else {
            dstr_append_data(&str, &pdf_char, 1);
        }

        i += code_len;
    }
    dstr_append(&str, ") Tj ");
    dstr_append(&str, "ET");

    ret = pdf_add_stream(pdf, page, dstr_data(&str));
    dstr_free(&str);
    return ret;
}

int pdf_add_text(struct pdf_doc *pdf, struct pdf_object *page,
                 const char *text, float size, float xoff, float yoff,
                 uint32_t colour)
{
    return pdf_add_text_spacing(pdf, page, text, size, xoff, yoff, colour, 0,
                                0);
}

int pdf_add_text_rotate(struct pdf_doc *pdf, struct pdf_object *page,
                        const char *text, float size, float xoff, float yoff,
                        float angle, uint32_t colour)
{
    return pdf_add_text_spacing(pdf, page, text, size, xoff, yoff, colour, 0,
                                angle);
}

/* How wide is each character, in points, at size 14 */
static const uint16_t helvetica_widths[256] = {
    280, 280, 280, 280,  280, 280, 280, 280,  280,  280, 280,  280, 280,
    280, 280, 280, 280,  280, 280, 280, 280,  280,  280, 280,  280, 280,
    280, 280, 280, 280,  280, 280, 280, 280,  357,  560, 560,  896, 672,
    192, 335, 335, 392,  588, 280, 335, 280,  280,  560, 560,  560, 560,
    560, 560, 560, 560,  560, 560, 280, 280,  588,  588, 588,  560, 1023,
    672, 672, 727, 727,  672, 615, 784, 727,  280,  504, 672,  560, 839,
    727, 784, 672, 784,  727, 672, 615, 727,  672,  951, 672,  672, 615,
    280, 280, 280, 472,  560, 335, 560, 560,  504,  560, 560,  280, 560,
    560, 223, 223, 504,  223, 839, 560, 560,  560,  560, 335,  504, 280,
    560, 504, 727, 504,  504, 504, 336, 262,  336,  588, 352,  560, 352,
    223, 560, 335, 1008, 560, 560, 335, 1008, 672,  335, 1008, 352, 615,
    352, 352, 223, 223,  335, 335, 352, 560,  1008, 335, 1008, 504, 335,
    951, 352, 504, 672,  280, 335, 560, 560,  560,  560, 262,  560, 335,
    742, 372, 560, 588,  335, 742, 335, 403,  588,  335, 335,  335, 560,
    541, 280, 335, 335,  367, 560, 840, 840,  840,  615, 672,  672, 672,
    672, 672, 672, 1008, 727, 672, 672, 672,  672,  280, 280,  280, 280,
    727, 727, 784, 784,  784, 784, 784, 588,  784,  727, 727,  727, 727,
    672, 672, 615, 560,  560, 560, 560, 560,  560,  896, 504,  560, 560,
    560, 560, 280, 280,  280, 280, 560, 560,  560,  560, 560,  560, 560,
    588, 615, 560, 560,  560, 560, 504, 560,  504,
};

static const uint16_t helvetica_bold_widths[256] = {
    280,  280, 280,  280, 280, 280, 280, 280,  280, 280, 280, 280,  280, 280,
    280,  280, 280,  280, 280, 280, 280, 280,  280, 280, 280, 280,  280, 280,
    280,  280, 280,  280, 280, 335, 477, 560,  560, 896, 727, 239,  335, 335,
    392,  588, 280,  335, 280, 280, 560, 560,  560, 560, 560, 560,  560, 560,
    560,  560, 335,  335, 588, 588, 588, 615,  982, 727, 727, 727,  727, 672,
    615,  784, 727,  280, 560, 727, 615, 839,  727, 784, 672, 784,  727, 672,
    615,  727, 672,  951, 672, 672, 615, 335,  280, 335, 588, 560,  335, 560,
    615,  560, 615,  560, 335, 615, 615, 280,  280, 560, 280, 896,  615, 615,
    615,  615, 392,  560, 335, 615, 560, 784,  560, 560, 504, 392,  282, 392,
    588,  352, 560,  352, 280, 560, 504, 1008, 560, 560, 335, 1008, 672, 335,
    1008, 352, 615,  352, 352, 280, 280, 504,  504, 352, 560, 1008, 335, 1008,
    560,  335, 951,  352, 504, 672, 280, 335,  560, 560, 560, 560,  282, 560,
    335,  742, 372,  560, 588, 335, 742, 335,  403, 588, 335, 335,  335, 615,
    560,  280, 335,  335, 367, 560, 840, 840,  840, 615, 727, 727,  727, 727,
    727,  727, 1008, 727, 672, 672, 672, 672,  280, 280, 280, 280,  727, 727,
    784,  784, 784,  784, 784, 588, 784, 727,  727, 727, 727, 672,  672, 615,
    560,  560, 560,  560, 560, 560, 896, 560,  560, 560, 560, 560,  280, 280,
    280,  280, 615,  615, 615, 615, 615, 615,  615, 588, 615, 615,  615, 615,
    615,  560, 615,  560,
};

static const uint16_t helvetica_bold_oblique_widths[256] = {
    280,  280, 280,  280, 280, 280, 280, 280,  280, 280, 280, 280,  280, 280,
    280,  280, 280,  280, 280, 280, 280, 280,  280, 280, 280, 280,  280, 280,
    280,  280, 280,  280, 280, 335, 477, 560,  560, 896, 727, 239,  335, 335,
    392,  588, 280,  335, 280, 280, 560, 560,  560, 560, 560, 560,  560, 560,
    560,  560, 335,  335, 588, 588, 588, 615,  982, 727, 727, 727,  727, 672,
    615,  784, 727,  280, 560, 727, 615, 839,  727, 784, 672, 784,  727, 672,
    615,  727, 672,  951, 672, 672, 615, 335,  280, 335, 588, 560,  335, 560,
    615,  560, 615,  560, 335, 615, 615, 280,  280, 560, 280, 896,  615, 615,
    615,  615, 392,  560, 335, 615, 560, 784,  560, 560, 504, 392,  282, 392,
    588,  352, 560,  352, 280, 560, 504, 1008, 560, 560, 335, 1008, 672, 335,
    1008, 352, 615,  352, 352, 280, 280, 504,  504, 352, 560, 1008, 335, 1008,
    560,  335, 951,  352, 504, 672, 280, 335,  560, 560, 560, 560,  282, 560,
    335,  742, 372,  560, 588, 335, 742, 335,  403, 588, 335, 335,  335, 615,
    560,  280, 335,  335, 367, 560, 840, 840,  840, 615, 727, 727,  727, 727,
    727,  727, 1008, 727, 672, 672, 672, 672,  280, 280, 280, 280,  727, 727,
    784,  784, 784,  784, 784, 588, 784, 727,  727, 727, 727, 672,  672, 615,
    560,  560, 560,  560, 560, 560, 896, 560,  560, 560, 560, 560,  280, 280,
    280,  280, 615,  615, 615, 615, 615, 615,  615, 588, 615, 615,  615, 615,
    615,  560, 615,  560,
};

static const uint16_t helvetica_oblique_widths[256] = {
    280, 280, 280, 280,  280, 280, 280, 280,  280,  280, 280,  280, 280,
    280, 280, 280, 280,  280, 280, 280, 280,  280,  280, 280,  280, 280,
    280, 280, 280, 280,  280, 280, 280, 280,  357,  560, 560,  896, 672,
    192, 335, 335, 392,  588, 280, 335, 280,  280,  560, 560,  560, 560,
    560, 560, 560, 560,  560, 560, 280, 280,  588,  588, 588,  560, 1023,
    672, 672, 727, 727,  672, 615, 784, 727,  280,  504, 672,  560, 839,
    727, 784, 672, 784,  727, 672, 615, 727,  672,  951, 672,  672, 615,
    280, 280, 280, 472,  560, 335, 560, 560,  504,  560, 560,  280, 560,
    560, 223, 223, 504,  223, 839, 560, 560,  560,  560, 335,  504, 280,
    560, 504, 727, 504,  504, 504, 336, 262,  336,  588, 352,  560, 352,
    223, 560, 335, 1008, 560, 560, 335, 1008, 672,  335, 1008, 352, 615,
    352, 352, 223, 223,  335, 335, 352, 560,  1008, 335, 1008, 504, 335,
    951, 352, 504, 672,  280, 335, 560, 560,  560,  560, 262,  560, 335,
    742, 372, 560, 588,  335, 742, 335, 403,  588,  335, 335,  335, 560,
    541, 280, 335, 335,  367, 560, 840, 840,  840,  615, 672,  672, 672,
    672, 672, 672, 1008, 727, 672, 672, 672,  672,  280, 280,  280, 280,
    727, 727, 784, 784,  784, 784, 784, 588,  784,  727, 727,  727, 727,
    672, 672, 615, 560,  560, 560, 560, 560,  560,  896, 504,  560, 560,
    560, 560, 280, 280,  280, 280, 560, 560,  560,  560, 560,  560, 560,
    588, 615, 560, 560,  560, 560, 504, 560,  504,
};

static const uint16_t symbol_widths[256] = {
    252, 252, 252, 252,  252, 252, 252,  252, 252,  252,  252, 252, 252, 252,
    252, 252, 252, 252,  252, 252, 252,  252, 252,  252,  252, 252, 252, 252,
    252, 252, 252, 252,  252, 335, 718,  504, 553,  839,  784, 442, 335, 335,
    504, 553, 252, 553,  252, 280, 504,  504, 504,  504,  504, 504, 504, 504,
    504, 504, 280, 280,  553, 553, 553,  447, 553,  727,  672, 727, 616, 615,
    769, 607, 727, 335,  636, 727, 691,  896, 727,  727,  774, 746, 560, 596,
    615, 695, 442, 774,  650, 801, 615,  335, 869,  335,  663, 504, 504, 636,
    553, 553, 497, 442,  525, 414, 607,  331, 607,  553,  553, 580, 525, 553,
    553, 525, 553, 607,  442, 580, 718,  691, 496,  691,  497, 483, 201, 483,
    553, 0,   0,   0,    0,   0,   0,    0,   0,    0,    0,   0,   0,   0,
    0,   0,   0,   0,    0,   0,   0,    0,   0,    0,    0,   0,   0,   0,
    0,   0,   0,   0,    0,   0,   756,  624, 248,  553,  168, 718, 504, 759,
    759, 759, 759, 1050, 994, 607, 994,  607, 403,  553,  414, 553, 553, 718,
    497, 463, 553, 553,  553, 553, 1008, 607, 1008, 663,  829, 691, 801, 994,
    774, 774, 829, 774,  774, 718, 718,  718, 718,  718,  718, 718, 774, 718,
    796, 796, 897, 829,  553, 252, 718,  607, 607,  1050, 994, 607, 994, 607,
    497, 331, 796, 796,  792, 718, 387,  387, 387,  387,  387, 387, 497, 497,
    497, 497, 0,   331,  276, 691, 691,  691, 387,  387,  387, 387, 387, 387,
    497, 497, 497, 0,
};

static const uint16_t times_widths[256] = {
    252, 252, 252, 252, 252, 252, 252, 252,  252, 252, 252, 252,  252, 252,
    252, 252, 252, 252, 252, 252, 252, 252,  252, 252, 252, 252,  252, 252,
    252, 252, 252, 252, 252, 335, 411, 504,  504, 839, 784, 181,  335, 335,
    504, 568, 252, 335, 252, 280, 504, 504,  504, 504, 504, 504,  504, 504,
    504, 504, 280, 280, 568, 568, 568, 447,  928, 727, 672, 672,  727, 615,
    560, 727, 727, 335, 392, 727, 615, 896,  727, 727, 560, 727,  672, 560,
    615, 727, 727, 951, 727, 727, 615, 335,  280, 335, 472, 504,  335, 447,
    504, 447, 504, 447, 335, 504, 504, 280,  280, 504, 280, 784,  504, 504,
    504, 504, 335, 392, 280, 504, 504, 727,  504, 504, 447, 483,  201, 483,
    545, 352, 504, 352, 335, 504, 447, 1008, 504, 504, 335, 1008, 560, 335,
    896, 352, 615, 352, 352, 335, 335, 447,  447, 352, 504, 1008, 335, 987,
    392, 335, 727, 352, 447, 727, 252, 335,  504, 504, 504, 504,  201, 504,
    335, 766, 278, 504, 568, 335, 766, 335,  403, 568, 302, 302,  335, 504,
    456, 252, 335, 302, 312, 504, 756, 756,  756, 447, 727, 727,  727, 727,
    727, 727, 896, 672, 615, 615, 615, 615,  335, 335, 335, 335,  727, 727,
    727, 727, 727, 727, 727, 568, 727, 727,  727, 727, 727, 727,  560, 504,
    447, 447, 447, 447, 447, 447, 672, 447,  447, 447, 447, 447,  280, 280,
    280, 280, 504, 504, 504, 504, 504, 504,  504, 568, 504, 504,  504, 504,
    504, 504, 504, 504,
};

static const uint16_t times_bold_widths[256] = {
    252, 252, 252, 252,  252, 252, 252, 252,  252,  252,  252,  252,  252,
    252, 252, 252, 252,  252, 252, 252, 252,  252,  252,  252,  252,  252,
    252, 252, 252, 252,  252, 252, 252, 335,  559,  504,  504,  1008, 839,
    280, 335, 335, 504,  574, 252, 335, 252,  280,  504,  504,  504,  504,
    504, 504, 504, 504,  504, 504, 335, 335,  574,  574,  574,  504,  937,
    727, 672, 727, 727,  672, 615, 784, 784,  392,  504,  784,  672,  951,
    727, 784, 615, 784,  727, 560, 672, 727,  727,  1008, 727,  727,  672,
    335, 280, 335, 585,  504, 335, 504, 560,  447,  560,  447,  335,  504,
    560, 280, 335, 560,  280, 839, 560, 504,  560,  560,  447,  392,  335,
    560, 504, 727, 504,  504, 447, 397, 221,  397,  524,  352,  504,  352,
    335, 504, 504, 1008, 504, 504, 335, 1008, 560,  335,  1008, 352,  672,
    352, 352, 335, 335,  504, 504, 352, 504,  1008, 335,  1008, 392,  335,
    727, 352, 447, 727,  252, 335, 504, 504,  504,  504,  221,  504,  335,
    752, 302, 504, 574,  335, 752, 335, 403,  574,  302,  302,  335,  560,
    544, 252, 335, 302,  332, 504, 756, 756,  756,  504,  727,  727,  727,
    727, 727, 727, 1008, 727, 672, 672, 672,  672,  392,  392,  392,  392,
    727, 727, 784, 784,  784, 784, 784, 574,  784,  727,  727,  727,  727,
    727, 615, 560, 504,  504, 504, 504, 504,  504,  727,  447,  447,  447,
    447, 447, 280, 280,  280, 280, 504, 560,  504,  504,  504,  504,  504,
    574, 504, 560, 560,  560, 560, 504, 560,  504,
};

static const uint16_t times_bold_italic_widths[256] = {
    252, 252, 252, 252, 252, 252, 252, 252,  252, 252, 252, 252,  252, 252,
    252, 252, 252, 252, 252, 252, 252, 252,  252, 252, 252, 252,  252, 252,
    252, 252, 252, 252, 252, 392, 559, 504,  504, 839, 784, 280,  335, 335,
    504, 574, 252, 335, 252, 280, 504, 504,  504, 504, 504, 504,  504, 504,
    504, 504, 335, 335, 574, 574, 574, 504,  838, 672, 672, 672,  727, 672,
    672, 727, 784, 392, 504, 672, 615, 896,  727, 727, 615, 727,  672, 560,
    615, 727, 672, 896, 672, 615, 615, 335,  280, 335, 574, 504,  335, 504,
    504, 447, 504, 447, 335, 504, 560, 280,  280, 504, 280, 784,  560, 504,
    504, 504, 392, 392, 280, 560, 447, 672,  504, 447, 392, 350,  221, 350,
    574, 352, 504, 352, 335, 504, 504, 1008, 504, 504, 335, 1008, 560, 335,
    951, 352, 615, 352, 352, 335, 335, 504,  504, 352, 504, 1008, 335, 1008,
    392, 335, 727, 352, 392, 615, 252, 392,  504, 504, 504, 504,  221, 504,
    335, 752, 268, 504, 610, 335, 752, 335,  403, 574, 302, 302,  335, 580,
    504, 252, 335, 302, 302, 504, 756, 756,  756, 504, 672, 672,  672, 672,
    672, 672, 951, 672, 672, 672, 672, 672,  392, 392, 392, 392,  727, 727,
    727, 727, 727, 727, 727, 574, 727, 727,  727, 727, 727, 615,  615, 504,
    504, 504, 504, 504, 504, 504, 727, 447,  447, 447, 447, 447,  280, 280,
    280, 280, 504, 560, 504, 504, 504, 504,  504, 574, 504, 560,  560, 560,
    560, 447, 504, 447,
};

static const uint16_t times_italic_widths[256] = {
    252, 252, 252, 252, 252, 252, 252, 252, 252, 252, 252, 252,  252, 252,
    252, 252, 252, 252, 252, 252, 252, 252, 252, 252, 252, 252,  252, 252,
    252, 252, 252, 252, 252, 335, 423, 504, 504, 839, 784, 215,  335, 335,
    504, 680, 252, 335, 252, 280, 504, 504, 504, 504, 504, 504,  504, 504,
    504, 504, 335, 335, 680, 680, 680, 504, 927, 615, 615, 672,  727, 615,
    615, 727, 727, 335, 447, 672, 560, 839, 672, 727, 615, 727,  615, 504,
    560, 727, 615, 839, 615, 560, 560, 392, 280, 392, 425, 504,  335, 504,
    504, 447, 504, 447, 280, 504, 504, 280, 280, 447, 280, 727,  504, 504,
    504, 504, 392, 392, 280, 504, 447, 672, 447, 447, 392, 403,  277, 403,
    545, 352, 504, 352, 335, 504, 560, 896, 504, 504, 335, 1008, 504, 335,
    951, 352, 560, 352, 352, 335, 335, 560, 560, 352, 504, 896,  335, 987,
    392, 335, 672, 352, 392, 560, 252, 392, 504, 504, 504, 504,  277, 504,
    335, 766, 278, 504, 680, 335, 766, 335, 403, 680, 302, 302,  335, 504,
    527, 252, 335, 302, 312, 504, 756, 756, 756, 504, 615, 615,  615, 615,
    615, 615, 896, 672, 615, 615, 615, 615, 335, 335, 335, 335,  727, 672,
    727, 727, 727, 727, 727, 680, 727, 727, 727, 727, 727, 560,  615, 504,
    504, 504, 504, 504, 504, 504, 672, 447, 447, 447, 447, 447,  280, 280,
    280, 280, 504, 504, 504, 504, 504, 504, 504, 680, 504, 504,  504, 504,
    504, 447, 504, 447,
};

static const uint16_t zapfdingbats_widths[256] = {
    0,   0,   0,   0,   0,    0,   0,   0,   0,   0,   0,   0,   0,   0,
    0,   0,   0,   0,   0,    0,   0,   0,   0,   0,   0,   0,   0,   0,
    0,   0,   0,   0,   280,  981, 968, 981, 987, 724, 795, 796, 797, 695,
    967, 946, 553, 861, 918,  940, 918, 952, 981, 761, 852, 768, 767, 575,
    682, 769, 766, 765, 760,  497, 556, 541, 581, 697, 792, 794, 794, 796,
    799, 800, 822, 829, 795,  847, 829, 839, 822, 837, 930, 749, 728, 754,
    796, 798, 700, 782, 774,  798, 765, 712, 713, 687, 706, 832, 821, 795,
    795, 712, 692, 701, 694,  792, 793, 718, 797, 791, 797, 879, 767, 768,
    768, 765, 765, 899, 899,  794, 790, 441, 139, 279, 418, 395, 395, 673,
    673, 0,   393, 393, 319,  319, 278, 278, 513, 513, 413, 413, 235, 235,
    336, 336, 0,   0,   0,    0,   0,   0,   0,   0,   0,   0,   0,   0,
    0,   0,   0,   0,   0,    0,   0,   737, 548, 548, 917, 672, 766, 766,
    782, 599, 699, 631, 794,  794, 794, 794, 794, 794, 794, 794, 794, 794,
    794, 794, 794, 794, 794,  794, 794, 794, 794, 794, 794, 794, 794, 794,
    794, 794, 794, 794, 794,  794, 794, 794, 794, 794, 794, 794, 794, 794,
    794, 794, 901, 844, 1024, 461, 753, 931, 753, 925, 934, 935, 935, 840,
    879, 834, 931, 931, 924,  937, 938, 466, 890, 842, 842, 873, 873, 701,
    701, 880, 0,   880, 766,  953, 777, 871, 777, 895, 974, 895, 837, 879,
    934, 977, 925, 0,
};

static const uint16_t courier_widths[256] = {
    604, 604, 604, 604, 604, 604, 604, 604, 604, 604, 604, 604, 604, 604, 604,
    604, 604, 604, 604, 604, 604, 604, 604, 604, 604, 604, 604, 604, 604, 604,
    604, 604, 604, 604, 604, 604, 604, 604, 604, 604, 604, 604, 604, 604, 604,
    604, 604, 604, 604, 604, 604, 604, 604, 604, 604, 604, 604, 604, 604, 604,
    604, 604, 604, 604, 604, 604, 604, 604, 604, 604, 604, 604, 604, 604, 604,
    604, 604, 604, 604, 604, 604, 604, 604, 604, 604, 604, 604, 604, 604, 604,
    604, 604, 604, 604, 604, 604, 604, 604, 604, 604, 604, 604, 604, 604, 604,
    604, 604, 604, 604, 604, 604, 604, 604, 604, 604, 604, 604, 604, 604, 604,
    604, 604, 604, 604, 604, 604, 604, 604, 604, 604, 604, 604, 604, 604, 604,
    604, 604, 604, 604, 604, 604, 604, 604, 604, 604, 604, 604, 604, 604, 604,
    604, 604, 604, 604, 604, 604, 604, 604, 604, 604, 604, 604, 604, 604, 604,
    604, 604, 604, 604, 604, 604, 604, 604, 604, 604, 604, 604, 604, 604, 604,
    604, 604, 604, 604, 604, 604, 604, 604, 604, 604, 604, 604, 604, 604, 604,
    604, 604, 604, 604, 604, 604, 604, 604, 604, 604, 604, 604, 604, 604, 604,
    604, 604, 604, 604, 604, 604, 604, 604, 604, 604, 604, 604, 604, 604, 604,
    604, 604, 604, 604, 604, 604, 604, 604, 604, 604, 604, 604, 604, 604, 604,
    604, 604, 604, 604, 604, 604, 604, 604, 604, 604, 604, 604, 604, 604, 604,
    604,
};

static int pdf_text_point_width(struct pdf_doc *pdf, const char *text,
                                ptrdiff_t text_len, float size,
                                const uint16_t *widths, float *point_width)
{
    uint32_t len = 0;
    if (text_len < 0)
        text_len = strlen(text);
    *point_width = 0.0f;

    for (int i = 0; i < (int)text_len;) {
        uint8_t pdf_char = 0;
        int code_len;
        code_len =
            utf8_to_pdfencoding(pdf, &text[i], text_len - i, &pdf_char);
        if (code_len < 0)
            return pdf_set_err(pdf, code_len,
                               "Invalid unicode string at position %d in %s",
                               i, text);
        i += code_len;

        if (pdf_char != '\n' && pdf_char != '\r')
            len += widths[pdf_char];
    }

    /* Our widths arrays are for 14pt fonts */
    *point_width = len * size / (14.0f * 72.0f);

    return 0;
}

static const uint16_t *find_font_widths(const char *font_name)
{
    if (strcasecmp(font_name, "Helvetica") == 0)
        return helvetica_widths;
    if (strcasecmp(font_name, "Helvetica-Bold") == 0)
        return helvetica_bold_widths;
    if (strcasecmp(font_name, "Helvetica-BoldOblique") == 0)
        return helvetica_bold_oblique_widths;
    if (strcasecmp(font_name, "Helvetica-Oblique") == 0)
        return helvetica_oblique_widths;
    if (strcasecmp(font_name, "Courier") == 0 ||
        strcasecmp(font_name, "Courier-Bold") == 0 ||
        strcasecmp(font_name, "Courier-BoldOblique") == 0 ||
        strcasecmp(font_name, "Courier-Oblique") == 0)
        return courier_widths;
    if (strcasecmp(font_name, "Times-Roman") == 0)
        return times_widths;
    if (strcasecmp(font_name, "Times-Bold") == 0)
        return times_bold_widths;
    if (strcasecmp(font_name, "Times-Italic") == 0)
        return times_italic_widths;
    if (strcasecmp(font_name, "Times-BoldItalic") == 0)
        return times_bold_italic_widths;
    if (strcasecmp(font_name, "Symbol") == 0)
        return symbol_widths;
    if (strcasecmp(font_name, "ZapfDingbats") == 0)
        return zapfdingbats_widths;

    return NULL;
}

int pdf_get_font_text_width(struct pdf_doc *pdf, const char *font_name,
                            const char *text, float size, float *text_width)
{
    if (!font_name)
        font_name = pdf->current_font->font.name;
    const uint16_t *widths = find_font_widths(font_name);

    if (!widths)
        return pdf_set_err(pdf, -EINVAL,
                           "Unable to determine width for font '%s'",
                           pdf->current_font->font.name);
    return pdf_text_point_width(pdf, text, -1, size, widths, text_width);
}

static const char *find_word_break(const char *string)
{
    if (!string)
        return NULL;
    /* Skip over the actual word */
    while (*string && !isspace(*string))
        string++;

    return string;
}

int pdf_add_text_wrap(struct pdf_doc *pdf, struct pdf_object *page,
                      const char *text, float size, float xoff, float yoff,
                      float angle, uint32_t colour, float wrap_width,
                      int align, float *height)
{
    /* Move through the text string, stopping at word boundaries,
     * trying to find the longest text string we can fit in the given width
     */
    const char *start = text;
    const char *last_best = text;
    const char *end = text;
    char line[512];
    const uint16_t *widths;
    float orig_yoff = yoff;

    widths = find_font_widths(pdf->current_font->font.name);
    if (!widths)
        return pdf_set_err(pdf, -EINVAL,
                           "Unable to determine width for font '%s'",
                           pdf->current_font->font.name);

    while (start && *start) {
        const char *new_end = find_word_break(end + 1);
        float line_width;
        int output = 0;
        float xoff_align = xoff;
        int e;

        end = new_end;

        e = pdf_text_point_width(pdf, start, end - start, size, widths,
                                 &line_width);
        if (e < 0)
            return e;

        if (line_width >= wrap_width) {
            if (last_best == start) {
                /* There is a single word that is too long for the line */
                ptrdiff_t i;
                /* Find the best character to chop it at */
                for (i = end - start - 1; i > 0; i--) {
                    float this_width;
                    // Don't look at places that are in the middle of a utf-8
                    // sequence
                    if ((start[i - 1] & 0xc0) == 0xc0 ||
                        ((start[i - 1] & 0xc0) == 0x80 &&
                         (start[i] & 0xc0) == 0x80))
                        continue;
                    e = pdf_text_point_width(pdf, start, i, size, widths,
                                             &this_width);
                    if (e < 0)
                        return e;
                    if (this_width < wrap_width)
                        break;
                }
                if (i == 0)
                    return pdf_set_err(pdf, -EINVAL,
                                       "Unable to find suitable line break");

                end = start + i;
            } else
                end = last_best;
            output = 1;
        }
        if (*end == '\0')
            output = 1;

        if (*end == '\n' || *end == '\r')
            output = 1;

        if (output) {
            int len = end - start;
            float char_spacing = 0;
            if (len >= (int)sizeof(line))
                len = (int)sizeof(line) - 1;
            strncpy(line, start, len);
            line[len] = '\0';

            e = pdf_text_point_width(pdf, start, len, size, widths,
                                     &line_width);
            if (e < 0)
                return e;

            switch (align) {
            case PDF_ALIGN_RIGHT:
                xoff_align += wrap_width - line_width;
                break;
            case PDF_ALIGN_CENTER:
                xoff_align += (wrap_width - line_width) / 2;
                break;
            case PDF_ALIGN_JUSTIFY:
                if ((len - 1) > 0 && *end != '\r' && *end != '\n' &&
                    *end != '\0')
                    char_spacing = (wrap_width - line_width) / (len - 2);
                break;
            case PDF_ALIGN_JUSTIFY_ALL:
                if ((len - 1) > 0)
                    char_spacing = (wrap_width - line_width) / (len - 2);
                break;
            }

            if (align != PDF_ALIGN_NO_WRITE) {
                pdf_add_text_spacing(pdf, page, line, size, xoff_align, yoff,
                                     colour, char_spacing, angle);
            }

            if (*end == ' ')
                end++;

            start = last_best = end;
            yoff -= size;
        } else
            last_best = end;
    }

    if (height)
        *height = orig_yoff - yoff;
    return 0;
}

int pdf_add_line(struct pdf_doc *pdf, struct pdf_object *page, float x1,
                 float y1, float x2, float y2, float width, uint32_t colour)
{
    int ret;
    struct dstr str = INIT_DSTR;

    dstr_printf(&str, "%f w\r\n", width);
    dstr_printf(&str, "%f %f m\r\n", x1, y1);
    dstr_printf(&str, "/DeviceRGB CS\r\n");
    dstr_printf(&str, "%f %f %f RG\r\n", PDF_RGB_R(colour), PDF_RGB_G(colour),
                PDF_RGB_B(colour));
    dstr_printf(&str, "%f %f l S\r\n", x2, y2);

    ret = pdf_add_stream(pdf, page, dstr_data(&str));
    dstr_free(&str);

    return ret;
}

int pdf_add_cubic_bezier(struct pdf_doc *pdf, struct pdf_object *page,
                         float x1, float y1, float x2, float y2, float xq1,
                         float yq1, float xq2, float yq2, float width,
                         uint32_t colour)
{
    int ret;
    struct dstr str = INIT_DSTR;

    dstr_printf(&str, "%f w\r\n", width);
    dstr_printf(&str, "%f %f m\r\n", x1, y1);
    dstr_printf(&str, "/DeviceRGB CS\r\n");
    dstr_printf(&str, "%f %f %f RG\r\n", PDF_RGB_R(colour), PDF_RGB_G(colour),
                PDF_RGB_B(colour));
    dstr_printf(&str, "%f %f %f %f %f %f c S\r\n", xq1, yq1, xq2, yq2, x2,
                y2);

    ret = pdf_add_stream(pdf, page, dstr_data(&str));
    dstr_free(&str);

    return ret;
}

int pdf_add_quadratic_bezier(struct pdf_doc *pdf, struct pdf_object *page,
                             float x1, float y1, float x2, float y2,
                             float xq1, float yq1, float width,
                             uint32_t colour)
{
    float xc1 = x1 + (xq1 - x1) * (2.0f / 3.0f);
    float yc1 = y1 + (yq1 - y1) * (2.0f / 3.0f);
    float xc2 = x2 + (xq1 - x2) * (2.0f / 3.0f);
    float yc2 = y2 + (yq1 - y2) * (2.0f / 3.0f);
    return pdf_add_cubic_bezier(pdf, page, x1, y1, x2, y2, xc1, yc1, xc2, yc2,
                                width, colour);
}

int pdf_add_custom_path(struct pdf_doc *pdf, struct pdf_object *page,
                        const struct pdf_path_operation *operations,
                        int operation_count, float stroke_width,
                        uint32_t stroke_colour, uint32_t fill_colour)
{
    int ret;
    struct dstr str = INIT_DSTR;

    if (!PDF_IS_TRANSPARENT(fill_colour)) {
        dstr_printf(&str, "/DeviceRGB CS\r\n");
        dstr_printf(&str, "%f %f %f rg\r\n", PDF_RGB_R(fill_colour),
                    PDF_RGB_G(fill_colour), PDF_RGB_B(fill_colour));
    }
    dstr_printf(&str, "%f w\r\n", stroke_width);
    dstr_printf(&str, "/DeviceRGB CS\r\n");
    dstr_printf(&str, "%f %f %f RG\r\n", PDF_RGB_R(stroke_colour),
                PDF_RGB_G(stroke_colour), PDF_RGB_B(stroke_colour));

    for (int i = 0; i < operation_count; i++) {
        struct pdf_path_operation operation = operations[i];
        switch (operation.op) {
        case 'm':
            dstr_printf(&str, "%f %f m\r\n", operation.x1, operation.y1);
            break;
        case 'l':
            dstr_printf(&str, "%f %f l\r\n", operation.x1, operation.y1);
            break;
        case 'c':
            dstr_printf(&str, "%f %f %f %f %f %f c\r\n", operation.x1,
                        operation.y1, operation.x2, operation.y2,
                        operation.x3, operation.y3);
            break;
        case 'v':
            dstr_printf(&str, "%f %f %f %f v\r\n", operation.x1, operation.y1,
                        operation.x2, operation.y2);
            break;
        case 'y':
            dstr_printf(&str, "%f %f %f %f y\r\n", operation.x1, operation.y1,
                        operation.x2, operation.y2);
            break;
        case 'h':
            dstr_printf(&str, "h\r\n");
            break;
        default:
            return pdf_set_err(pdf, -errno, "Invalid operation");
            break;
        }
    }

    if (PDF_IS_TRANSPARENT(fill_colour))
        dstr_printf(&str, "%s", "S ");
    else
        dstr_printf(&str, "%s", "B ");
    ret = pdf_add_stream(pdf, page, dstr_data(&str));
    dstr_free(&str);

    return ret;
}

int pdf_add_ellipse(struct pdf_doc *pdf, struct pdf_object *page, float x,
                    float y, float xradius, float yradius, float width,
                    uint32_t colour, uint32_t fill_colour)
{
    int ret;
    struct dstr str = INIT_DSTR;
    float lx, ly;

    lx = (4.0f / 3.0f) * (float)(M_SQRT2 - 1) * xradius;
    ly = (4.0f / 3.0f) * (float)(M_SQRT2 - 1) * yradius;

    if (!PDF_IS_TRANSPARENT(fill_colour)) {
        dstr_printf(&str, "/DeviceRGB CS\r\n");
        dstr_printf(&str, "%f %f %f rg\r\n", PDF_RGB_R(fill_colour),
                    PDF_RGB_G(fill_colour), PDF_RGB_B(fill_colour));
    }

    /* stroke color */
    dstr_printf(&str, "/DeviceRGB CS\r\n");
    dstr_printf(&str, "%f %f %f RG\r\n", PDF_RGB_R(colour), PDF_RGB_G(colour),
                PDF_RGB_B(colour));

    dstr_printf(&str, "%f w ", width);

    dstr_printf(&str, "%.2f %.2f m ", (x + xradius), (y));

    dstr_printf(&str, "%.2f %.2f %.2f %.2f %.2f %.2f c ", (x + xradius),
                (y - ly), (x + lx), (y - yradius), x, (y - yradius));

    dstr_printf(&str, "%.2f %.2f %.2f %.2f %.2f %.2f c ", (x - lx),
                (y - yradius), (x - xradius), (y - ly), (x - xradius), y);

    dstr_printf(&str, "%.2f %.2f %.2f %.2f %.2f %.2f c ", (x - xradius),
                (y + ly), (x - lx), (y + yradius), x, (y + yradius));

    dstr_printf(&str, "%.2f %.2f %.2f %.2f %.2f %.2f c ", (x + lx),
                (y + yradius), (x + xradius), (y + ly), (x + xradius), y);

    if (PDF_IS_TRANSPARENT(fill_colour))
        dstr_printf(&str, "%s", "S ");
    else
        dstr_printf(&str, "%s", "B ");

    ret = pdf_add_stream(pdf, page, dstr_data(&str));
    dstr_free(&str);

    return ret;
}

int pdf_add_circle(struct pdf_doc *pdf, struct pdf_object *page, float xr,
                   float yr, float radius, float width, uint32_t colour,
                   uint32_t fill_colour)
{
    return pdf_add_ellipse(pdf, page, xr, yr, radius, radius, width, colour,
                           fill_colour);
}

int pdf_add_rectangle(struct pdf_doc *pdf, struct pdf_object *page, float x,
                      float y, float width, float height, float border_width,
                      uint32_t colour)
{
    int ret;
    struct dstr str = INIT_DSTR;

    dstr_printf(&str, "%f %f %f RG ", PDF_RGB_R(colour), PDF_RGB_G(colour),
                PDF_RGB_B(colour));
    dstr_printf(&str, "%f w ", border_width);
    dstr_printf(&str, "%f %f %f %f re S ", x, y, width, height);

    ret = pdf_add_stream(pdf, page, dstr_data(&str));
    dstr_free(&str);

    return ret;
}

int pdf_add_filled_rectangle(struct pdf_doc *pdf, struct pdf_object *page,
                             float x, float y, float width, float height,
                             float border_width, uint32_t colour_fill,
                             uint32_t colour_border)
{
    int ret;
    struct dstr str = INIT_DSTR;

    dstr_printf(&str, "%f %f %f rg ", PDF_RGB_R(colour_fill),
                PDF_RGB_G(colour_fill), PDF_RGB_B(colour_fill));
    if (border_width > 0) {
        dstr_printf(&str, "%f %f %f RG ", PDF_RGB_R(colour_border),
                    PDF_RGB_G(colour_border), PDF_RGB_B(colour_border));
        dstr_printf(&str, "%f w ", border_width);
        dstr_printf(&str, "%f %f %f %f re B ", x, y, width, height);
    } else {
        dstr_printf(&str, "%f %f %f %f re f ", x, y, width, height);
    }

    ret = pdf_add_stream(pdf, page, dstr_data(&str));
    dstr_free(&str);

    return ret;
}

int pdf_add_polygon(struct pdf_doc *pdf, struct pdf_object *page, float x[],
                    float y[], int count, float border_width, uint32_t colour)
{
    int ret;
    struct dstr str = INIT_DSTR;

    dstr_printf(&str, "%f %f %f RG ", PDF_RGB_R(colour), PDF_RGB_G(colour),
                PDF_RGB_B(colour));
    dstr_printf(&str, "%f w ", border_width);
    dstr_printf(&str, "%f %f m ", x[0], y[0]);
    for (int i = 1; i < count; i++) {
        dstr_printf(&str, "%f %f l ", x[i], y[i]);
    }
    dstr_printf(&str, "h S ");

    ret = pdf_add_stream(pdf, page, dstr_data(&str));
    dstr_free(&str);

    return ret;
}

int pdf_add_filled_polygon(struct pdf_doc *pdf, struct pdf_object *page,
                           float x[], float y[], int count,
                           float border_width, uint32_t colour)
{
    int ret;
    struct dstr str = INIT_DSTR;

    dstr_printf(&str, "%f %f %f RG ", PDF_RGB_R(colour), PDF_RGB_G(colour),
                PDF_RGB_B(colour));
    dstr_printf(&str, "%f %f %f rg ", PDF_RGB_R(colour), PDF_RGB_G(colour),
                PDF_RGB_B(colour));
    dstr_printf(&str, "%f w ", border_width);
    dstr_printf(&str, "%f %f m ", x[0], y[0]);
    for (int i = 1; i < count; i++) {
        dstr_printf(&str, "%f %f l ", x[i], y[i]);
    }
    dstr_printf(&str, "h f ");

    ret = pdf_add_stream(pdf, page, dstr_data(&str));
    dstr_free(&str);

    return ret;
}

static const struct {
    uint32_t code;
    char ch;
} code_128a_encoding[] = {
    {0x212222, ' '},  {0x222122, '!'},  {0x222221, '"'},   {0x121223, '#'},
    {0x121322, '$'},  {0x131222, '%'},  {0x122213, '&'},   {0x122312, '\''},
    {0x132212, '('},  {0x221213, ')'},  {0x221312, '*'},   {0x231212, '+'},
    {0x112232, ','},  {0x122132, '-'},  {0x122231, '.'},   {0x113222, '/'},
    {0x123122, '0'},  {0x123221, '1'},  {0x223211, '2'},   {0x221132, '3'},
    {0x221231, '4'},  {0x213212, '5'},  {0x223112, '6'},   {0x312131, '7'},
    {0x311222, '8'},  {0x321122, '9'},  {0x321221, ':'},   {0x312212, ';'},
    {0x322112, '<'},  {0x322211, '='},  {0x212123, '>'},   {0x212321, '?'},
    {0x232121, '@'},  {0x111323, 'A'},  {0x131123, 'B'},   {0x131321, 'C'},
    {0x112313, 'D'},  {0x132113, 'E'},  {0x132311, 'F'},   {0x211313, 'G'},
    {0x231113, 'H'},  {0x231311, 'I'},  {0x112133, 'J'},   {0x112331, 'K'},
    {0x132131, 'L'},  {0x113123, 'M'},  {0x113321, 'N'},   {0x133121, 'O'},
    {0x313121, 'P'},  {0x211331, 'Q'},  {0x231131, 'R'},   {0x213113, 'S'},
    {0x213311, 'T'},  {0x213131, 'U'},  {0x311123, 'V'},   {0x311321, 'W'},
    {0x331121, 'X'},  {0x312113, 'Y'},  {0x312311, 'Z'},   {0x332111, '['},
    {0x314111, '\\'}, {0x221411, ']'},  {0x431111, '^'},   {0x111224, '_'},
    {0x111422, '`'},  {0x121124, 'a'},  {0x121421, 'b'},   {0x141122, 'c'},
    {0x141221, 'd'},  {0x112214, 'e'},  {0x112412, 'f'},   {0x122114, 'g'},
    {0x122411, 'h'},  {0x142112, 'i'},  {0x142211, 'j'},   {0x241211, 'k'},
    {0x221114, 'l'},  {0x413111, 'm'},  {0x241112, 'n'},   {0x134111, 'o'},
    {0x111242, 'p'},  {0x121142, 'q'},  {0x121241, 'r'},   {0x114212, 's'},
    {0x124112, 't'},  {0x124211, 'u'},  {0x411212, 'v'},   {0x421112, 'w'},
    {0x421211, 'x'},  {0x212141, 'y'},  {0x214121, 'z'},   {0x412121, '{'},
    {0x111143, '|'},  {0x111341, '}'},  {0x131141, '~'},   {0x114113, '\0'},
    {0x114311, '\0'}, {0x411113, '\0'}, {0x411311, '\0'},  {0x113141, '\0'},
    {0x114131, '\0'}, {0x311141, '\0'}, {0x411131, '\0'},  {0x211412, '\0'},
    {0x211214, '\0'}, {0x211232, '\0'}, {0x2331112, '\0'},
};

static int find_128_encoding(char ch)
{
    for (int i = 0; i < (int)ARRAY_SIZE(code_128a_encoding); i++) {
        if (code_128a_encoding[i].ch == ch)
            return i;
    }
    return -1;
}

static float pdf_barcode_128a_ch(struct pdf_doc *pdf, struct pdf_object *page,
                                 float x, float y, float width, float height,
                                 uint32_t colour, int index, int code_len)
{
    uint32_t code = code_128a_encoding[index].code;
    float line_width = width / 11.0f;

    for (int i = 0; i < code_len; i++) {
        uint8_t shift = (code_len - 1 - i) * 4;
        uint8_t mask = (code >> shift) & 0xf;

        if (!(i % 2))
            pdf_add_filled_rectangle(pdf, page, x, y, line_width * mask,
                                     height, 0, colour, PDF_TRANSPARENT);
        x += line_width * mask;
    }
    return x;
}

static int pdf_add_barcode_128a(struct pdf_doc *pdf, struct pdf_object *page,
                                float x, float y, float width, float height,
                                const char *string, uint32_t colour)
{
    const char *s;
    size_t len = strlen(string) + 3;
    float char_width = width / len;
    int checksum, i;

    if (char_width / 11.0f <= 0)
        return pdf_set_err(pdf, -EINVAL,
                           "Insufficient width to draw barcode");

    for (s = string; *s; s++)
        if (find_128_encoding(*s) < 0)
            return pdf_set_err(pdf, -EINVAL, "Invalid barcode character 0x%x",
                               *s);

    x = pdf_barcode_128a_ch(pdf, page, x, y, char_width, height, colour, 104,
                            6);
    checksum = 104;

    for (i = 1, s = string; *s; s++, i++) {
        int index = find_128_encoding(*s);
        // This should be impossible, due to the checks above, but confirm
        // here anyway to stop coverity complaining
        if (index < 0)
            return pdf_set_err(pdf, -EINVAL,
                               "Invalid 128a barcode character 0x%x", *s);
        x = pdf_barcode_128a_ch(pdf, page, x, y, char_width, height, colour,
                                index, 6);
        checksum += index * i;
    }
    x = pdf_barcode_128a_ch(pdf, page, x, y, char_width, height, colour,
                            checksum % 103, 6);
    pdf_barcode_128a_ch(pdf, page, x, y, char_width, height, colour, 106, 7);
    return 0;
}

/* Code 39 character encoding. Each 4-bit value indicates:
 * 0 => wide bar
 * 1 => narrow bar
 * 2 => wide space
 */
static const struct {
    int code;
    char ch;
} code_39_encoding[] = {
    {0x012110, '1'}, {0x102110, '2'}, {0x002111, '3'},
    {0x112010, '4'}, {0x012011, '5'}, {0x102011, '6'},
    {0x112100, '7'}, {0x012101, '8'}, {0x102101, '9'},
    {0x112001, '0'}, {0x011210, 'A'}, {0x101210, 'B'},
    {0x001211, 'C'}, {0x110210, 'D'}, {0x010211, 'E'},
    {0x100211, 'F'}, {0x111200, 'G'}, {0x011201, 'H'},
    {0x101201, 'I'}, {0x110201, 'J'}, {0x011120, 'K'},
    {0x101120, 'L'}, {0x001121, 'M'}, {0x110120, 'N'},
    {0x010121, 'O'}, {0x100121, 'P'}, {0x111020, 'Q'},
    {0x011021, 'R'}, {0x101021, 'S'}, {0x110021, 'T'},
    {0x021110, 'U'}, {0x120110, 'V'}, {0x020111, 'W'},
    {0x121010, 'X'}, {0x021011, 'Y'}, {0x120011, 'Z'},
    {0x121100, '-'}, {0x021101, '.'}, {0x120101, ' '},
    {0x121001, '*'}, // 'stop' character
};

static int find_39_encoding(char ch)
{
    for (int i = 0; i < (int)ARRAY_SIZE(code_39_encoding); i++) {
        if (code_39_encoding[i].ch == ch) {
            return code_39_encoding[i].code;
        }
    }
    return -1;
}

static int pdf_barcode_39_ch(struct pdf_doc *pdf, struct pdf_object *page,
                             float x, float y, float char_width, float height,
                             uint32_t colour, char ch, float *new_x)
{
    float nw = char_width / 12.0f;
    float ww = char_width / 4.0f;
    int code = 0;

    code = find_39_encoding(ch);
    if (code < 0)
        return pdf_set_err(pdf, -EINVAL, "Invalid Code 39 character %c 0x%x",
                           ch, ch);

    for (int i = 5; i >= 0; i--) {
        int pattern = (code >> i * 4) & 0xf;
        if (pattern == 0) { // wide
            if (pdf_add_filled_rectangle(pdf, page, x, y, ww - 1, height, 0,
                                         colour, PDF_TRANSPARENT) < 0)
                return pdf->errval;
            x += ww;
        }
        if (pattern == 1) { // narrow
            if (pdf_add_filled_rectangle(pdf, page, x, y, nw - 1, height, 0,
                                         colour, PDF_TRANSPARENT) < 0)
                return pdf->errval;
            x += nw;
        }
        if (pattern == 2) { // space
            x += nw;
        }
    }
    if (new_x)
        *new_x = x;
    return 0;
}

static int pdf_add_barcode_39(struct pdf_doc *pdf, struct pdf_object *page,
                              float x, float y, float width, float height,
                              const char *string, uint32_t colour)
{
    size_t len = strlen(string);
    float char_width = width / (len + 2);
    int e;

    e = pdf_barcode_39_ch(pdf, page, x, y, char_width, height, colour, '*',
                          &x);
    if (e < 0)
        return e;

    while (string && *string) {
        e = pdf_barcode_39_ch(pdf, page, x, y, char_width, height, colour,
                              *string, &x);
        if (e < 0)
            return e;
        string++;
    }

    e = pdf_barcode_39_ch(pdf, page, x, y, char_width, height, colour, '*',
                          NULL);
    if (e < 0)
        return e;

    return 0;
}

/* EAN/UPC character encoding. Each 4-bit value indicates width in x units.
 * Elements are SBSB (Space, Bar, Space, Bar) for LHS digits
 * Elements are inverted for RHS digits
 */
static const int code_eanupc_encoding[] = {
    0x3211, // 0
    0x2221, // 1
    0x2122, // 2
    0x1411, // 3
    0x1132, // 4
    0x1231, // 5
    0x1114, // 6
    0x1312, // 7
    0x1213, // 8
    0x3112, // 9
};

/**
 * List of different barcode guard patterns that are supported
 */
enum {
    GUARD_NORMAL,  //!< Produce normal guard pattern
    GUARD_CENTRE,  //!< Produce centre guard pattern
    GUARD_SPECIAL, //!< Produce special guard pattern
    GUARD_ADDON,
    GUARD_ADDON_DELIN,
};

static const int code_eanupc_aux_encoding[] = {
    0x150, // Normal guard
    0x554, // Centre guard
    0x555, // Special guard
    0x160, // Add-on guard
    0x500, // Add-on delineator
};

static const int set_ean13_encoding[] = {
    0x00, // 0
    0x34, // 1
    0x2c, // 2
    0x1c, // 3
    0x32, // 4
    0x26, // 5
    0x0e, // 6
    0x2a, // 7
    0x1a, // 8
    0x16, // 9
};

static const int set_upce_encoding[] = {
    0x07, // 0
    0x0b, // 1
    0x13, // 2
    0x23, // 3
    0x0d, // 4
    0x19, // 5
    0x31, // 6
    0x15, // 7
    0x25, // 8
    0x29, // 9
};

#define EANUPC_X PDF_MM_TO_POINT(0.330f)

static const struct {
    unsigned modules;
    float height_bar;
    float height_outer;
    unsigned quiet_left;
    unsigned quiet_right;
} eanupc_dimensions[] = {
    {113, PDF_MM_TO_POINT(22.85), PDF_MM_TO_POINT(25.93), 11, 7}, // EAN-13
    {113, PDF_MM_TO_POINT(22.85), PDF_MM_TO_POINT(25.93), 9, 9},  // UPC-A
    {81, PDF_MM_TO_POINT(18.23), PDF_MM_TO_POINT(21.31), 7, 7},   // EAN-8
    {67, PDF_MM_TO_POINT(22.85), PDF_MM_TO_POINT(25.93), 9, 7},   // UPC-E
};

static void pdf_barcode_eanupc_calc_dims(int type, float width, float height,
                                         float *x_off, float *y_off,
                                         float *new_width, float *new_height,
                                         float *x, float *bar_height,
                                         float *bar_ext, float *font_size)
{
    float aspectBarcode, aspectRect, scale;

    aspectRect = width / height;
    aspectBarcode = eanupc_dimensions[type - PDF_BARCODE_EAN13].modules *
                    EANUPC_X /
                    eanupc_dimensions[type - PDF_BARCODE_EAN13].height_outer;
    if (aspectRect > aspectBarcode) {
        *new_height = height;
        *new_width = height * aspectBarcode;
    } else if (aspectRect < aspectBarcode) {
        *new_width = width;
        *new_height = width / aspectBarcode;
    } else {
        *new_width = width;
        *new_height = height;
    }
    scale = *new_height /
            eanupc_dimensions[type - PDF_BARCODE_EAN13].height_outer;

    *x = *new_width / eanupc_dimensions[type - PDF_BARCODE_EAN13].modules;
    *bar_ext = *x * 5;
    *bar_height =
        eanupc_dimensions[type - PDF_BARCODE_EAN13].height_bar * scale;
    *font_size = 8.0f * scale;
    *x_off = (width - *new_width) / 2.0f;
    *y_off = (height - *new_height) / 2.0f;
}

static int pdf_barcode_eanupc_ch(struct pdf_doc *pdf, struct pdf_object *page,
                                 float x, float y, float x_width,
                                 float height, uint32_t colour, char ch,
                                 int set, float *new_x)
{
    if ('0' > ch || ch > '9')
        return pdf_set_err(pdf, -EINVAL, "Invalid EAN/UPC character %c 0x%x",
                           ch, ch);

    int code;
    code = code_eanupc_encoding[ch - '0'];

    for (int i = 3; i >= 0; i--) {
        int shift = (set == 1 ? 3 - i : i) * 4;
        int bar = (set == 2 && i & 0x1) || (set != 2 && (i & 0x1) == 0);
        float width = (float) ((code >> shift) & 0xf);

        switch (ch) {
        case '1':
        case '2':
            if ((set == 0 && bar) || (set != 0 && !bar)) {
                width -= 1.0f / 13.0f;
            } else {
                width += 1.0f / 13.0f;
            }
            break;

        case '7':
        case '8':
            if ((set == 0 && bar) || (set != 0 && !bar)) {
                width += 1.0f / 13.0f;
            } else {
                width -= 1.0f / 13.0f;
            }
            break;
        }

        width *= x_width;
        if (bar) {
            if (pdf_add_filled_rectangle(pdf, page, x, y, width, height, 0,
                                         colour, PDF_TRANSPARENT) < 0)
                return pdf->errval;
        }
        x += width;
    }
    if (new_x)
        *new_x = x;
    return 0;
}

static int pdf_barcode_eanupc_aux(struct pdf_doc *pdf,
                                  struct pdf_object *page, float x, float y,
                                  float x_width, float height,
                                  uint32_t colour, int guard_type,
                                  float *new_x)
{
    int code = code_eanupc_aux_encoding[guard_type];

    for (int i = 5; i >= 0; i--) {
        int value = code >> i * 2 & 0x3;
        if (value) {
            if ((i & 0x1) == 0) {
                if (pdf_add_filled_rectangle(pdf, page, x, y, x_width * value,
                                             height, 0, colour,
                                             PDF_TRANSPARENT) < 0)
                    return pdf->errval;
            }
            x += x_width * value;
        }
    }
    if (new_x)
        *new_x = x;
    return 0;
}

static int pdf_add_barcode_ean13(struct pdf_doc *pdf, struct pdf_object *page,
                                 float x, float y, float width, float height,
                                 const char *string, uint32_t colour)
{
    if (!string)
        return 0;

    size_t len = strlen(string);
    int lead = 0;
    if (len == 13) {
        char ch = string[0];
        if (!isdigit(*string))
            return pdf_set_err(pdf, -EINVAL,
                               "Invalid EAN13 character %c 0x%x", ch, ch);
        lead = ch - '0';
        ++string;
    } else if (len != 12)
        return pdf_set_err(pdf, -EINVAL, "Invalid EAN13 string length %lu",
                           len);

    /* Scale and calculate dimensions */
    float x_off, y_off, new_width, new_height, x_width, bar_height, bar_ext,
        font;

    pdf_barcode_eanupc_calc_dims(PDF_BARCODE_EAN13, width, height, &x_off,
                                 &y_off, &new_width, &new_height, &x_width,
                                 &bar_height, &bar_ext, &font);

    x += x_off;
    y += y_off;
    float bar_y = y + new_height - bar_height;

    int e;
    const char *save_font = pdf->current_font->font.name;
    e = pdf_set_font(pdf, "Courier"); /* Built-in monospace font */
    if (e < 0)
        return e;

    char text[2];
    text[1] = 0;
    text[0] = lead + '0';
    e = pdf_add_text(pdf, page, text, font, x, y, colour);
    if (e < 0) {
        pdf_set_font(pdf, save_font);
        return e;
    }

    x += eanupc_dimensions[0].quiet_left * x_width;
    e = pdf_barcode_eanupc_aux(pdf, page, x, bar_y - bar_ext, x_width,
                               bar_height + bar_ext, colour, GUARD_NORMAL,
                               &x);
    if (e < 0) {
        pdf_set_font(pdf, save_font);
        return e;
    }

    for (int i = 0; i != 6; i++) {
        text[0] = *string;
        e = pdf_add_text_wrap(pdf, page, text, font, x, y, 0, colour,
                              7 * x_width, PDF_ALIGN_CENTER, NULL);
        if (e < 0) {
            pdf_set_font(pdf, save_font);
            return e;
        }

        int set = (set_ean13_encoding[lead] & 1 << i) ? 1 : 0;
        e = pdf_barcode_eanupc_ch(pdf, page, x, bar_y, x_width, bar_height,
                                  colour, *string, set, &x);
        if (e < 0) {
            pdf_set_font(pdf, save_font);
            return e;
        }
        string++;
    }

    e = pdf_barcode_eanupc_aux(pdf, page, x, bar_y - bar_ext, x_width,
                               bar_height + bar_ext, colour, GUARD_CENTRE,
                               &x);
    if (e < 0) {
        pdf_set_font(pdf, save_font);
        return e;
    }

    for (int i = 0; i != 6; i++) {
        text[0] = *string;
        e = pdf_add_text_wrap(pdf, page, text, font, x, y, 0, colour,
                              7 * x_width, PDF_ALIGN_CENTER, NULL);
        if (e < 0) {
            pdf_set_font(pdf, save_font);
            return e;
        }

        e = pdf_barcode_eanupc_ch(pdf, page, x, bar_y, x_width, bar_height,
                                  colour, *string, 2, &x);
        if (e < 0) {
            pdf_set_font(pdf, save_font);
            return e;
        }
        string++;
    }

    e = pdf_barcode_eanupc_aux(pdf, page, x, bar_y - bar_ext, x_width,
                               bar_height + bar_ext, colour, GUARD_NORMAL,
                               &x);
    if (e < 0) {
        pdf_set_font(pdf, save_font);
        return e;
    }

    text[0] = '>';
    x += eanupc_dimensions[0].quiet_right * x_width -
         604.0f * font / (14.0f * 72.0f);
    e = pdf_add_text(pdf, page, text, font, x, y, colour);
    if (e < 0) {
        pdf_set_font(pdf, save_font);
        return e;
    }
    pdf_set_font(pdf, save_font);
    return 0;
}

static int pdf_add_barcode_upca(struct pdf_doc *pdf, struct pdf_object *page,
                                float x, float y, float width, float height,
                                const char *string, uint32_t colour)
{
    if (!string)
        return 0;

    size_t len = strlen(string);
    if (len != 12)
        return pdf_set_err(pdf, -EINVAL, "Invalid UPCA string length %lu",
                           len);

    /* Scale and calculate dimensions */
    float x_off, y_off, new_width, new_height;
    float x_width, bar_height, bar_ext, font;

    pdf_barcode_eanupc_calc_dims(PDF_BARCODE_UPCA, width, height, &x_off,
                                 &y_off, &new_width, &new_height, &x_width,
                                 &bar_height, &bar_ext, &font);

    x += x_off;
    y += y_off;
    float bar_y = y + new_height - bar_height;

    int e;
    const char *save_font = pdf->current_font->font.name;
    e = pdf_set_font(pdf, "Courier");
    if (e < 0)
        return e;

    char text[2];
    text[1] = 0;
    text[0] = *string;
    e = pdf_add_text(pdf, page, text, font * 4.0f / 7.0f, x, y, colour);
    if (e < 0) {
        pdf_set_font(pdf, save_font);
        return e;
    }

    x += eanupc_dimensions[1].quiet_left * x_width;
    e = pdf_barcode_eanupc_aux(pdf, page, x, bar_y - bar_ext, x_width,
                               bar_height + bar_ext, colour, GUARD_NORMAL,
                               &x);
    if (e < 0) {
        pdf_set_font(pdf, save_font);
        return e;
    }

    for (int i = 0; i != 6; i++) {
        text[0] = *string;
        if (i) {
            e = pdf_add_text_wrap(pdf, page, text, font, x, y, 0, colour,
                                  7 * x_width, PDF_ALIGN_CENTER, NULL);
            if (e < 0) {
                pdf_set_font(pdf, save_font);
                return e;
            }
        }

        e = pdf_barcode_eanupc_ch(pdf, page, x, bar_y - (i ? 0 : bar_ext),
                                  x_width, bar_height + (i ? 0 : bar_ext),
                                  colour, *string, 0, &x);
        if (e < 0) {
            pdf_set_font(pdf, save_font);
            return e;
        }
        string++;
    }

    e = pdf_barcode_eanupc_aux(pdf, page, x, bar_y - bar_ext, x_width,
                               bar_height + bar_ext, colour, GUARD_CENTRE,
                               &x);
    if (e < 0) {
        pdf_set_font(pdf, save_font);
        return e;
    }

    for (int i = 0; i != 6; i++) {
        text[0] = *string;
        if (i != 5) {
            e = pdf_add_text_wrap(pdf, page, text, font, x, y, 0, colour,
                                  7 * x_width, PDF_ALIGN_CENTER, NULL);
            if (e < 0) {
                pdf_set_font(pdf, save_font);
                return e;
            }
        }

        e = pdf_barcode_eanupc_ch(
            pdf, page, x, bar_y - (i != 5 ? 0 : bar_ext), x_width,
            bar_height + (i != 5 ? 0 : bar_ext), colour, *string, 2, &x);
        if (e < 0) {
            pdf_set_font(pdf, save_font);
            return e;
        }
        string++;
    }

    e = pdf_barcode_eanupc_aux(pdf, page, x, bar_y - bar_ext, x_width,
                               bar_height + bar_ext, colour, GUARD_NORMAL,
                               &x);
    if (e < 0) {
        pdf_set_font(pdf, save_font);
        return e;
    }

    text[0] = *--string;

    x += eanupc_dimensions[1].quiet_right * x_width -
         604.0f * font * 4.0f / 7.0f / (14.0f * 72.0f);
    e = pdf_add_text(pdf, page, text, font * 4.0f / 7.0f, x, y, colour);
    if (e < 0) {
        pdf_set_font(pdf, save_font);
        return e;
    }
    pdf_set_font(pdf, save_font);
    return 0;
}

static int pdf_add_barcode_ean8(struct pdf_doc *pdf, struct pdf_object *page,
                                float x, float y, float width, float height,
                                const char *string, uint32_t colour)
{
    if (!string)
        return 0;

    size_t len = strlen(string);
    if (len != 8)
        return pdf_set_err(pdf, -EINVAL, "Invalid EAN8 string length %lu",
                           len);

    /* Scale and calculate dimensions */
    float x_off, y_off, new_width, new_height, x_width, bar_height, bar_ext,
        font;

    pdf_barcode_eanupc_calc_dims(PDF_BARCODE_EAN8, width, height, &x_off,
                                 &y_off, &new_width, &new_height, &x_width,
                                 &bar_height, &bar_ext, &font);

    x += x_off;
    y += y_off;
    float bar_y = y + new_height - bar_height;

    int e;
    const char *save_font = pdf->current_font->font.name;
    e = pdf_set_font(pdf, "Courier"); /* Built-in monospace font */
    if (e < 0)
        return e;

    char text[2];
    text[1] = 0;
    text[0] = '<';
    e = pdf_add_text(pdf, page, text, font, x, y, colour);
    if (e < 0) {
        pdf_set_font(pdf, save_font);
        return e;
    }

    x += eanupc_dimensions[2].quiet_left * x_width;
    e = pdf_barcode_eanupc_aux(pdf, page, x, bar_y - bar_ext, x_width,
                               bar_height + bar_ext, colour, GUARD_NORMAL,
                               &x);
    if (e < 0) {
        pdf_set_font(pdf, save_font);
        return e;
    }

    for (int i = 0; i != 4; i++) {
        text[0] = *string;
        e = pdf_add_text_wrap(pdf, page, text, font, x, y, 0, colour,
                              7 * x_width, PDF_ALIGN_CENTER, NULL);
        if (e < 0) {
            pdf_set_font(pdf, save_font);
            return e;
        }

        e = pdf_barcode_eanupc_ch(pdf, page, x, bar_y, x_width, bar_height,
                                  colour, *string, 0, &x);
        if (e < 0) {
            pdf_set_font(pdf, save_font);
            return e;
        }
        string++;
    }

    e = pdf_barcode_eanupc_aux(pdf, page, x, bar_y - bar_ext, x_width,
                               bar_height + bar_ext, colour, GUARD_CENTRE,
                               &x);
    if (e < 0) {
        pdf_set_font(pdf, save_font);
        return e;
    }

    for (int i = 0; i != 4; i++) {
        text[0] = *string;
        e = pdf_add_text_wrap(pdf, page, text, font, x, y, 0, colour,
                              7 * x_width, PDF_ALIGN_CENTER, NULL);
        if (e < 0) {
            pdf_set_font(pdf, save_font);
            return e;
        }

        e = pdf_barcode_eanupc_ch(pdf, page, x, bar_y, x_width, bar_height,
                                  colour, *string, 2, &x);
        if (e < 0) {
            pdf_set_font(pdf, save_font);
            return e;
        }
        string++;
    }

    e = pdf_barcode_eanupc_aux(pdf, page, x, bar_y - bar_ext, x_width,
                               bar_height + bar_ext, colour, GUARD_NORMAL,
                               &x);
    if (e < 0) {
        pdf_set_font(pdf, save_font);
        return e;
    }

    text[0] = '>';
    x += eanupc_dimensions[0].quiet_right * x_width -
         604.0f * font / (14.0f * 72.0f);
    e = pdf_add_text(pdf, page, text, font, x, y, colour);
    if (e < 0) {
        pdf_set_font(pdf, save_font);
        return e;
    }
    pdf_set_font(pdf, save_font);
    return 0;
}

static int pdf_add_barcode_upce(struct pdf_doc *pdf, struct pdf_object *page,
                                float x, float y, float width, float height,
                                const char *string, uint32_t colour)
{
    if (!string)
        return 0;

    size_t len = strlen(string);
    if (len != 12)
        return pdf_set_err(pdf, -EINVAL, "Invalid UPCE string length %lu",
                           len);

    if (*string != '0')
        return pdf_set_err(pdf, -EINVAL, "Invalid UPCE char %c at start",
                           *string);

    for (size_t i = 0; i < len; i++) {
        if (!isdigit(string[i]))
            return pdf_set_err(pdf, -EINVAL, "Invalid UPCE char 0x%x at %zd",
                               string[i], i);
    }

    /* Scale and calculate dimensions */
    float x_off, y_off, new_width, new_height;
    float x_width, bar_height, bar_ext, font;

    pdf_barcode_eanupc_calc_dims(PDF_BARCODE_UPCE, width, height, &x_off,
                                 &y_off, &new_width, &new_height, &x_width,
                                 &bar_height, &bar_ext, &font);

    x += x_off;
    y += y_off;
    float bar_y = y + new_height - bar_height;

    int e;
    const char *save_font = pdf->current_font->font.name;
    e = pdf_set_font(pdf, "Courier");
    if (e < 0)
        return e;

    char text[2];
    text[1] = 0;
    text[0] = string[0];
    e = pdf_add_text(pdf, page, text, font * 4.0f / 7.0f, x, y, colour);
    if (e < 0) {
        pdf_set_font(pdf, save_font);
        return e;
    }

    x += eanupc_dimensions[2].quiet_left * x_width;
    e = pdf_barcode_eanupc_aux(pdf, page, x, bar_y, x_width, bar_height,
                               colour, GUARD_NORMAL, &x);
    if (e < 0) {
        pdf_set_font(pdf, save_font);
        return e;
    }

    char X[6];
    if (string[5] && memcmp(string + 6, "0000", 4) == 0 &&
        '5' <= string[10] && string[10] <= '9') {
        memcpy(X, string + 1, 5);
        X[5] = string[10];
    } else if (string[4] && memcmp(string + 5, "00000", 5) == 0) {
        memcpy(X, string + 1, 4);
        X[4] = string[11];
        X[5] = 4;
    } else if ('0' <= string[3] && string[3] <= '2' &&
               memcmp(string + 4, "0000", 4) == 0) {
        X[0] = string[1];
        X[1] = string[2];
        X[2] = string[8];
        X[3] = string[9];
        X[4] = string[10];
        X[5] = string[3];
    } else if ('3' <= string[3] && string[3] <= '9' &&
               memcmp(string + 4, "00000", 5) == 0) {
        memcpy(X, string + 1, 3);
        X[3] = string[9];
        X[4] = string[10];
        X[5] = 3;
    } else {
        pdf_set_font(pdf, save_font);
        return pdf_set_err(pdf, -EINVAL, "Invalid UPCE string format");
    }

    for (int i = 0; i != 6; i++) {
        text[0] = X[i];
        e = pdf_add_text_wrap(pdf, page, text, font, x, y, 0, colour,
                              7 * x_width, PDF_ALIGN_CENTER, NULL);
        if (e < 0) {
            pdf_set_font(pdf, save_font);
            return e;
        }

        int set = (set_upce_encoding[string[11] - '0'] & 1 << i) ? 1 : 0;
        e = pdf_barcode_eanupc_ch(pdf, page, x, bar_y, x_width, bar_height,
                                  colour, X[i], set, &x);
        if (e < 0) {
            pdf_set_font(pdf, save_font);
            return e;
        }
    }

    e = pdf_barcode_eanupc_aux(pdf, page, x, bar_y, x_width, bar_height,
                               colour, GUARD_SPECIAL, &x);
    if (e < 0) {
        pdf_set_font(pdf, save_font);
        return e;
    }

    text[0] = string[11];
    x += eanupc_dimensions[0].quiet_right * x_width -
         604.0f * font * 4.0f / 7.0f / (14.0f * 72.0f);
    e = pdf_add_text(pdf, page, text, font * 4.0f / 7.0f, x, y, colour);
    if (e < 0) {
        pdf_set_font(pdf, save_font);
        return e;
    }

    pdf_set_font(pdf, save_font);
    return 0;
}

int pdf_add_barcode(struct pdf_doc *pdf, struct pdf_object *page, int code,
                    float x, float y, float width, float height,
                    const char *string, uint32_t colour)
{
    if (!string || !*string)
        return 0;
    switch (code) {
    case PDF_BARCODE_128A:
        return pdf_add_barcode_128a(pdf, page, x, y, width, height, string,
                                    colour);
    case PDF_BARCODE_39:
        return pdf_add_barcode_39(pdf, page, x, y, width, height, string,
                                  colour);
    case PDF_BARCODE_EAN13:
        return pdf_add_barcode_ean13(pdf, page, x, y, width, height, string,
                                     colour);
    case PDF_BARCODE_UPCA:
        return pdf_add_barcode_upca(pdf, page, x, y, width, height, string,
                                    colour);
    case PDF_BARCODE_EAN8:
        return pdf_add_barcode_ean8(pdf, page, x, y, width, height, string,
                                    colour);
    case PDF_BARCODE_UPCE:
        return pdf_add_barcode_upce(pdf, page, x, y, width, height, string,
                                    colour);
    default:
        return pdf_set_err(pdf, -EINVAL, "Invalid barcode code %d", code);
    }
}

static pdf_object *pdf_add_raw_grayscale8(struct pdf_doc *pdf,
                                          const uint8_t *data, uint32_t width,
                                          uint32_t height)
{
    struct pdf_object *obj;
    size_t len;
    const char *endstream = ">\r\nendstream\r\n";
    struct dstr str = INIT_DSTR;
    size_t data_len = (size_t)width * (size_t)height;

    dstr_printf(&str,
                "<<\r\n"
                "  /Type /XObject\r\n"
                "  /Name /Image%d\r\n"
                "  /Subtype /Image\r\n"
                "  /ColorSpace /DeviceGray\r\n"
                "  /Height %d\r\n"
                "  /Width %d\r\n"
                "  /BitsPerComponent 8\r\n"
                "  /Length %zu\r\n"
                ">>stream\r\n",
                flexarray_size(&pdf->objects), height, width, data_len + 1);

    len = dstr_len(&str) + data_len + strlen(endstream) + 1;
    if (dstr_ensure(&str, len) < 0) {
        dstr_free(&str);
        pdf_set_err(pdf, -ENOMEM,
                    "Unable to allocate %zu bytes memory for image", len);
        return NULL;
    }
    dstr_append_data(&str, data, data_len);
    dstr_append(&str, endstream);

    obj = pdf_add_object(pdf, OBJ_image);
    if (!obj) {
        dstr_free(&str);
        return NULL;
    }
    obj->stream = str;

    return obj;
}

static struct pdf_object *pdf_add_raw_rgb24(struct pdf_doc *pdf,
                                            const uint8_t *data,
                                            uint32_t width, uint32_t height)
{
    struct pdf_object *obj;
    size_t len;
    const char *endstream = ">\r\nendstream\r\n";
    struct dstr str = INIT_DSTR;
    size_t data_len = (size_t)width * (size_t)height * 3;

    dstr_printf(&str,
                "<<\r\n"
                "  /Type /XObject\r\n"
                "  /Name /Image%d\r\n"
                "  /Subtype /Image\r\n"
                "  /ColorSpace /DeviceRGB\r\n"
                "  /Height %d\r\n"
                "  /Width %d\r\n"
                "  /BitsPerComponent 8\r\n"
                "  /Length %zu\r\n"
                ">>stream\r\n",
                flexarray_size(&pdf->objects), height, width, data_len + 1);

    len = dstr_len(&str) + data_len + strlen(endstream) + 1;
    if (dstr_ensure(&str, len) < 0) {
        dstr_free(&str);
        pdf_set_err(pdf, -ENOMEM,
                    "Unable to allocate %zu bytes memory for image", len);
        return NULL;
    }
    dstr_append_data(&str, data, data_len);
    dstr_append(&str, endstream);

    obj = pdf_add_object(pdf, OBJ_image);
    if (!obj) {
        dstr_free(&str);
        return NULL;
    }
    obj->stream = str;

    return obj;
}

static uint8_t *get_file(struct pdf_doc *pdf, const char *file_name,
                         size_t *length)
{
    FILE *fp;
    uint8_t *file_data;
    struct stat buf;
    off_t len;

    if ((fp = fopen(file_name, "rb")) == NULL) {
        pdf_set_err(pdf, -errno, "Unable to open %s: %s", file_name,
                    strerror(errno));
        return NULL;
    }

    if (fstat(fileno(fp), &buf) < 0) {
        pdf_set_err(pdf, -errno, "Unable to access %s: %s", file_name,
                    strerror(errno));
        fclose(fp);
        return NULL;
    }

    len = buf.st_size;

    file_data = (uint8_t *)malloc(len);
    if (!file_data) {
        pdf_set_err(pdf, -ENOMEM, "Unable to allocate: %d", (int)len);
        fclose(fp);
        return NULL;
    }

    if (fread(file_data, len, 1, fp) != 1) {
        pdf_set_err(pdf, -errno, "Unable to read full data: %s", file_name);
        free(file_data);
        fclose(fp);
        return NULL;
    }

    fclose(fp);

    *length = len;

    return file_data;
}

static struct pdf_object *
pdf_add_raw_jpeg_data(struct pdf_doc *pdf, const struct pdf_img_info *info,
                      const uint8_t *jpeg_data, size_t len)
{
    struct pdf_object *obj = pdf_add_object(pdf, OBJ_image);
    if (!obj)
        return NULL;

    dstr_printf(&obj->stream,
                "<<\r\n"
                "  /Type /XObject\r\n"
                "  /Name /Image%d\r\n"
                "  /Subtype /Image\r\n"
                "  /ColorSpace %s\r\n"
                "  /Width %d\r\n"
                "  /Height %d\r\n"
                "  /BitsPerComponent 8\r\n"
                "  /Filter /DCTDecode\r\n"
                "  /Length %zu\r\n"
                ">>stream\r\n",
                flexarray_size(&pdf->objects),
                (info->jpeg.ncolours == 1) ? "/DeviceGray" : "/DeviceRGB",
                info->width, info->height, len);
    dstr_append_data(&obj->stream, jpeg_data, len);

    dstr_printf(&obj->stream, "\r\nendstream\r\n");

    return obj;
}

/**
 * Get the display dimensions of an image, respecting the images aspect ratio
 * if only one desired display dimension is defined.
 * The pdf parameter is only used for setting the error value.
 */
static int get_img_display_dimensions(struct pdf_doc *pdf, uint32_t img_width,
                                      uint32_t img_height,
                                      float *display_width,
                                      float *display_height)
{
    if (!display_height || !display_width) {
        return pdf_set_err(
            pdf, -EINVAL,
            "display_width and display_height may not be null pointers");
    }

    const float display_width_in = *display_width;
    const float display_height_in = *display_height;

    if (display_width_in < 0 && display_height_in < 0) {
        return pdf_set_err(pdf, -EINVAL,
                           "Unable to determine image display dimensions, "
                           "display_width and display_height are both < 0");
    }
    if (img_width == 0 || img_height == 0) {
        return pdf_set_err(pdf, -EINVAL,
                           "Invalid image dimensions received, the loaded "
                           "image appears to be empty.");
    }

    if (display_width_in < 0) {
        // Set width, keeping aspect ratio
        *display_width = display_height_in * ((float)img_width / img_height);
    } else if (display_height_in < 0) {
        // Set height, keeping aspect ratio
        *display_height = display_width_in * ((float)img_height / img_width);
    }
    return 0;
}

static int pdf_add_image(struct pdf_doc *pdf, struct pdf_object *page,
                         struct pdf_object *image, float x, float y,
                         float width, float height)
{
    int ret;
    struct dstr str = INIT_DSTR;

    dstr_append(&str, "q ");
    dstr_printf(&str, "%f 0 0 %f %f %f cm ", width, height, x, y);
    dstr_printf(&str, "/Image%d Do ", image->index);
    dstr_append(&str, "Q");

    ret = pdf_add_stream(pdf, page, dstr_data(&str));
    dstr_free(&str);
    return ret;
}

// Works like fgets, except it's for a fixed in-memory buffer of data
static size_t dgets(const uint8_t *data, size_t *pos, size_t len, char *line,
                    size_t line_len)
{
    size_t line_pos = 0;

    if (*pos >= len)
        return 0;

    while ((*pos) < len) {
        if (line_pos < line_len) {
            // Reject non-ascii data
            if (data[*pos] & 0x80) {
                return 0;
            }
            line[line_pos] = data[*pos];
            line_pos++;
        }
        if (data[*pos] == '\n') {
            (*pos)++;
            break;
        }
        (*pos)++;
    }

    if (line_pos < line_len) {
        line[line_pos] = '\0';
    }

    return *pos;
}

static int parse_ppm_header(struct pdf_img_info *info, const uint8_t *data,
                            size_t length, char *err_msg,
                            size_t err_msg_length)
{
    char line[1024];
    memset(line, '\0', sizeof(line));
    size_t pos = 0;

    // Load the PPM file
    if (!dgets(data, &pos, length, line, sizeof(line) - 1)) {
        snprintf(err_msg, err_msg_length, "Invalid PPM file");
        return -EINVAL;
    }

    // Determine number of color channels (Also, we only support binary ppms)
    int ncolors;
    if (strncmp(line, "P6", 2) == 0) {
        info->ppm.color_space = PPM_BINARY_COLOR_RGB;
        ncolors = 3;
    } else if (strncmp(line, "P5", 2) == 0) {
        info->ppm.color_space = PPM_BINARY_COLOR_GRAY;
        ncolors = 1;
    } else {
        snprintf(err_msg, err_msg_length,
                 "Only binary PPM files (grayscale, RGB) supported");
        return -EINVAL;
    }

    // Skip comments before header
    do {
        if (!dgets(data, &pos, length, line, sizeof(line) - 1)) {
            snprintf(err_msg, err_msg_length, "Unable to find PPM header");
            return -EINVAL;
        }
    } while (line[0] == '#');

    // Read image dimensions
    if (sscanf(line, "%u %u\n", &(info->width), &(info->height)) != 2) {
        snprintf(err_msg, err_msg_length, "Unable to find PPM size");
        return -EINVAL;
    }
    if (info->width > MAX_IMAGE_WIDTH || info->height > MAX_IMAGE_HEIGHT) {
        snprintf(err_msg, err_msg_length, "Invalid width/height: %ux%u",
                 info->width, info->height);
        return -EINVAL;
    }
    info->ppm.size = (size_t)(info->width * info->height * ncolors);
    info->ppm.data_begin_pos = pos;

    return 0;
}

static int pdf_add_ppm_data(struct pdf_doc *pdf, struct pdf_object *page,
                            float x, float y, float display_width,
                            float display_height,
                            const struct pdf_img_info *info,
                            const uint8_t *ppm_data, size_t len)
{
    char line[1024];
    // We start reading at the position delivered by parse_ppm_header,
    // since we already parsed the header of the file there.
    size_t pos = info->ppm.data_begin_pos;

    /* Skip over the byte-size line */
    if (!dgets(ppm_data, &pos, len, line, sizeof(line) - 1))
        return pdf_set_err(pdf, -EINVAL, "No byte-size line in PPM file");

    /* Try and limit the memory usage to sane images */
    if (info->width > MAX_IMAGE_WIDTH || info->height > MAX_IMAGE_HEIGHT) {
        return pdf_set_err(pdf, -EINVAL,
                           "Invalid width/height in PPM file: %ux%u",
                           info->width, info->height);
    }

    if (info->ppm.size > len - pos) {
        return pdf_set_err(pdf, -EINVAL, "Insufficient image data available");
    }

    switch (info->ppm.color_space) {
    case PPM_BINARY_COLOR_GRAY:
        return pdf_add_grayscale8(pdf, page, x, y, display_width,
                                  display_height, &ppm_data[pos], info->width,
                                  info->height);
        break;

    case PPM_BINARY_COLOR_RGB:
        return pdf_add_rgb24(pdf, page, x, y, display_width, display_height,
                             &ppm_data[pos], info->width, info->height);
        break;

    default:
        return pdf_set_err(pdf, -EINVAL,
                           "Invalid color space in ppm file: %i",
                           info->ppm.color_space);
        break;
    }
}

static int parse_jpeg_header(struct pdf_img_info *info, const uint8_t *data,
                             size_t length, char *err_msg,
                             size_t err_msg_length)
{
    // See http://www.videotechnology.com/jpeg/j1.html for details
    if (length >= 4 && data[0] == 0xFF && data[1] == 0xD8) {
        for (size_t i = 2; i < length; i++) {
            if (data[i] != 0xff) {
                break;
            }
            while (++i < length && data[i] == 0xff)
                ;
            if (i + 2 >= length) {
                break;
            }
            int len = data[i + 1] * 256 + data[i + 2];
            /* Search for SOFn marker and decode jpeg details */
            if ((data[i] & 0xf4) == 0xc0) {
                if (len >= 9 && i + len + 1 < length) {
                    info->height = data[i + 4] * 256 + data[i + 5];
                    info->width = data[i + 6] * 256 + data[i + 7];
                    info->jpeg.ncolours = data[i + 8];
                    return 0;
                }
                break;
            }
            i += len;
        }
    }
    snprintf(err_msg, err_msg_length, "Error parsing JPEG header");
    return -EINVAL;
}

static int pdf_add_jpeg_data(struct pdf_doc *pdf, struct pdf_object *page,
                             float x, float y, float display_width,
                             float display_height, struct pdf_img_info *info,
                             const uint8_t *jpeg_data, size_t len)
{
    struct pdf_object *obj;

    obj = pdf_add_raw_jpeg_data(pdf, info, jpeg_data, len);
    if (!obj)
        return pdf->errval;

    if (get_img_display_dimensions(pdf, info->width, info->height,
                                   &display_width, &display_height)) {
        return pdf->errval;
    }
    return pdf_add_image(pdf, page, obj, x, y, display_width, display_height);
}

int pdf_add_rgb24(struct pdf_doc *pdf, struct pdf_object *page, float x,
                  float y, float display_width, float display_height,
                  const uint8_t *data, uint32_t width, uint32_t height)
{
    struct pdf_object *obj;

    obj = pdf_add_raw_rgb24(pdf, data, width, height);
    if (!obj)
        return pdf->errval;

    if (get_img_display_dimensions(pdf, width, height, &display_width,
                                   &display_height)) {
        return pdf->errval;
    }
    return pdf_add_image(pdf, page, obj, x, y, display_width, display_height);
}

int pdf_add_grayscale8(struct pdf_doc *pdf, struct pdf_object *page, float x,
                       float y, float display_width, float display_height,
                       const uint8_t *data, uint32_t width, uint32_t height)
{
    struct pdf_object *obj;

    obj = pdf_add_raw_grayscale8(pdf, data, width, height);
    if (!obj)
        return pdf->errval;

    if (get_img_display_dimensions(pdf, width, height, &display_width,
                                   &display_height)) {
        return pdf->errval;
    }
    return pdf_add_image(pdf, page, obj, x, y, display_width, display_height);
}

static int parse_png_header(struct pdf_img_info *info, const uint8_t *data,
                            size_t length, char *err_msg,
                            size_t err_msg_length)
{
    if (length <= sizeof(png_signature)) {
        snprintf(err_msg, err_msg_length, "PNG file too short");
        return -EINVAL;
    }

    if (memcmp(data, png_signature, sizeof(png_signature))) {
        snprintf(err_msg, err_msg_length, "File is not correct PNG file");
        return -EINVAL;
    }

    // process first PNG chunk
    uint32_t pos = sizeof(png_signature);
    const struct png_chunk *chunk = (const struct png_chunk *)&data[pos];
    pos += sizeof(struct png_chunk);
    if (pos > length) {
        snprintf(err_msg, err_msg_length, "PNG file too short");
        return -EINVAL;
    }
    if (strncmp(chunk->type, png_chunk_header, 4) == 0) {
        // header found, process width and height, check errors
        struct png_header *header = &info->png;

        if (pos + sizeof(struct png_header) > length) {
            snprintf(err_msg, err_msg_length, "PNG file too short");
            return -EINVAL;
        }

        memcpy(header, &data[pos], sizeof(struct png_header));
        if (header->deflate != 0) {
            snprintf(err_msg, err_msg_length, "Deflate wrong in PNG header");
            return -EINVAL;
        }
        if (header->bitDepth == 0) {
            snprintf(err_msg, err_msg_length, "PNG file has zero bit depth");
            return -EINVAL;
        }
        // ensure the width and height values have the proper byte order
        // and copy them into the info struct.
        header->width = ntoh32(header->width);
        header->height = ntoh32(header->height);
        info->width = header->width;
        info->height = header->height;
        return 0;
    }
    snprintf(err_msg, err_msg_length, "Failed to read PNG file header");
    return -EINVAL;
}

static int pdf_add_png_data(struct pdf_doc *pdf, struct pdf_object *page,
                            float x, float y, float display_width,
                            float display_height,
                            const struct pdf_img_info *img_info,
                            const uint8_t *png_data, size_t png_data_length)
{
    // indicates if we return an error or add the img at the
    // end of the function
    bool success = false;

    // string stream used for writing color space (and palette) info
    // into the pdf
    struct dstr colour_space = INIT_DSTR;

    struct pdf_object *obj = NULL;
    uint8_t *final_data = NULL;
    int written = 0;
    uint32_t pos;
    uint8_t *png_data_temp = NULL;
    size_t png_data_total_length = 0;
    uint8_t ncolours;

    // Stores palette information for indexed PNGs
    struct rgb_value *palette_buffer = NULL;
    size_t palette_buffer_length = 0;

    const struct png_header *header = &img_info->png;

    // Father info from png header
    switch (header->colorType) {
    case PNG_COLOR_GREYSCALE:
        ncolours = 1;
        break;
    case PNG_COLOR_RGB:
        ncolours = 3;
        break;
    case PNG_COLOR_INDEXED:
        ncolours = 1;
        break;
    // PNG_COLOR_RGBA and PNG_COLOR_GREYSCALE_A are unsupported
    default:
        pdf_set_err(pdf, -EINVAL, "PNG has unsupported color type: %d",
                    header->colorType);
        goto free_buffers;
        break;
    }

    /* process PNG chunks */
    pos = sizeof(png_signature);

    while (1) {
        const struct png_chunk *chunk;

        chunk = (const struct png_chunk *)&png_data[pos];
        pos += sizeof(struct png_chunk);

        if (pos > png_data_length - 4) {
            pdf_set_err(pdf, -EINVAL, "PNG file too short");
            goto free_buffers;
        }
        const uint32_t chunk_length = ntoh32(chunk->length);
        // chunk length + 4-bytes of CRC
        if (chunk_length > png_data_length - pos - 4) {
            pdf_set_err(pdf, -EINVAL, "PNG chunk exceeds file: %d vs %ld",
                        chunk_length, png_data_length - pos - 4);
            goto free_buffers;
        }
        if (strncmp(chunk->type, png_chunk_header, 4) == 0) {
            // Ignoring the header, since it was parsed
            // before calling this function.
        } else if (strncmp(chunk->type, png_chunk_palette, 4) == 0) {
            // Palette chunk
            if (header->colorType == PNG_COLOR_INDEXED) {
                // palette chunk is needed for indexed images
                if (palette_buffer) {
                    pdf_set_err(pdf, -EINVAL,
                                "PNG contains multiple palette chunks");
                    goto free_buffers;
                }
                if (chunk_length % 3 != 0) {
                    pdf_set_err(pdf, -EINVAL,
                                "PNG format error: palette chunk length is "
                                "not divisbly by 3!");
                    goto free_buffers;
                }
                palette_buffer_length = (size_t)(chunk_length / 3);
                if (palette_buffer_length > 256 ||
                    palette_buffer_length == 0) {
                    pdf_set_err(pdf, -EINVAL,
                                "PNG palette length invalid: %zd",
                                palette_buffer_length);
                    goto free_buffers;
                }
                palette_buffer = (struct rgb_value *)malloc(
                    palette_buffer_length * sizeof(struct rgb_value));
                if (!palette_buffer) {
                    pdf_set_err(pdf, -ENOMEM,
                                "Could not allocate memory for indexed color "
                                "palette (%zu bytes)",
                                palette_buffer_length *
                                    sizeof(struct rgb_value));
                    goto free_buffers;
                }
                for (size_t i = 0; i < palette_buffer_length; i++) {
                    size_t offset = (i * 3) + pos;
                    palette_buffer[i].red = png_data[offset];
                    palette_buffer[i].green = png_data[offset + 1];
                    palette_buffer[i].blue = png_data[offset + 2];
                }
            } else if (header->colorType == PNG_COLOR_RGB ||
                       header->colorType == PNG_COLOR_RGBA) {
                // palette chunk is optional for RGB(A) images
                // but we do not process them
            } else {
                pdf_set_err(pdf, -EINVAL,
                            "Unexpected palette chunk for color type %d",
                            header->colorType);
                goto free_buffers;
            }
        } else if (strncmp(chunk->type, png_chunk_data, 4) == 0) {
            if (chunk_length > 0 && chunk_length < png_data_length - pos) {
                uint8_t *data = (uint8_t *)realloc(
                    png_data_temp, png_data_total_length + chunk_length);
                // (uint8_t *)realloc(info.data, info.length + chunk_length);
                if (!data) {
                    pdf_set_err(pdf, -ENOMEM, "No memory for PNG data");
                    goto free_buffers;
                }
                png_data_temp = data;
                memcpy(&png_data_temp[png_data_total_length], &png_data[pos],
                       chunk_length);
                png_data_total_length += chunk_length;
            }
        } else if (strncmp(chunk->type, png_chunk_end, 4) == 0) {
            /* end of file, exit */
            break;
        }

        if (chunk_length >= png_data_length) {
            pdf_set_err(pdf, -EINVAL, "PNG chunk length larger than file");
            goto free_buffers;
        }

        pos += chunk_length;     // add chunk length
        pos += sizeof(uint32_t); // add CRC length
    }

    /* if no length was found */
    if (png_data_total_length == 0) {
        pdf_set_err(pdf, -EINVAL, "PNG file has zero length");
        goto free_buffers;
    }

    switch (header->colorType) {
    case PNG_COLOR_GREYSCALE:
        dstr_append(&colour_space, "/DeviceGray");
        break;
    case PNG_COLOR_RGB:
        dstr_append(&colour_space, "/DeviceRGB");
        break;
    case PNG_COLOR_INDEXED:
        if (palette_buffer_length == 0) {
            pdf_set_err(pdf, -EINVAL, "Indexed PNG contains no palette");
            goto free_buffers;
        }
        // Write the color palette to the color_palette buffer
        dstr_printf(&colour_space,
                    "[ /Indexed\r\n"
                    "  /DeviceRGB\r\n"
                    "  %zu\r\n"
                    "  <",
                    palette_buffer_length - 1);
        // write individual paletter values
        // the index value for every RGB value is determined by its position
        // (0, 1, 2, ...)
        for (size_t i = 0; i < palette_buffer_length; i++) {
            dstr_printf(&colour_space, "%02X%02X%02X ", palette_buffer[i].red,
                        palette_buffer[i].green, palette_buffer[i].blue);
        }
        dstr_append(&colour_space, ">\r\n]");
        break;

    default:
        pdf_set_err(pdf, -EINVAL,
                    "Cannot map PNG color type %d to PDF color space",
                    header->colorType);
        goto free_buffers;
        break;
    }

    final_data = (uint8_t *)malloc(png_data_total_length + 1024 +
                                   dstr_len(&colour_space));
    if (!final_data) {
        pdf_set_err(pdf, -ENOMEM, "Unable to allocate PNG data %zu",
                    png_data_total_length + 1024 + dstr_len(&colour_space));
        goto free_buffers;
    }

    // Write image information to PDF
    written =
        sprintf((char *)final_data,
                "<<\r\n"
                "  /Type /XObject\r\n"
                "  /Name /Image%d\r\n"
                "  /Subtype /Image\r\n"
                "  /ColorSpace %s\r\n"
                "  /Width %u\r\n"
                "  /Height %u\r\n"
                "  /Interpolate true\r\n"
                "  /BitsPerComponent %u\r\n"
                "  /Filter /FlateDecode\r\n"
                "  /DecodeParms << /Predictor 15 /Colors %d "
                "/BitsPerComponent %u /Columns %u >>\r\n"
                "  /Length %zu\r\n"
                ">>stream\r\n",
                flexarray_size(&pdf->objects), dstr_data(&colour_space),
                header->width, header->height, header->bitDepth, ncolours,
                header->bitDepth, header->width, png_data_total_length);

    memcpy(&final_data[written], png_data_temp, png_data_total_length);
    written += png_data_total_length;
    written += sprintf((char *)&final_data[written], "\r\nendstream\r\n");

    obj = pdf_add_object(pdf, OBJ_image);
    if (!obj) {
        goto free_buffers;
    }

    dstr_append_data(&obj->stream, final_data, written);

    if (get_img_display_dimensions(pdf, header->width, header->height,
                                   &display_width, &display_height)) {
        goto free_buffers;
    }
    success = true;

free_buffers:
    if (final_data)
        free(final_data);
    if (palette_buffer)
        free(palette_buffer);
    if (png_data_temp)
        free(png_data_temp);
    dstr_free(&colour_space);

    if (success)
        return pdf_add_image(pdf, page, obj, x, y, display_width,
                             display_height);
    else
        return pdf->errval;
}

static int parse_bmp_header(struct pdf_img_info *info, const uint8_t *data,
                            size_t data_length, char *err_msg,
                            size_t err_msg_length)
{
    if (data_length < sizeof(bmp_signature) + sizeof(struct bmp_header)) {
        snprintf(err_msg, err_msg_length, "File is too short");
        return -EINVAL;
    }

    if (memcmp(data, bmp_signature, sizeof(bmp_signature))) {
        snprintf(err_msg, err_msg_length, "File is not correct BMP file");
        return -EINVAL;
    }
    memcpy(&info->bmp, &data[sizeof(bmp_signature)],
           sizeof(struct bmp_header));
    if (info->bmp.biWidth < 0) {
        snprintf(err_msg, err_msg_length, "BMP has negative width");
        return -EINVAL;
    }
     if (info->bmp.biHeight == 0x80000000) { // 1 << 31
         snprintf(err_msg, err_msg_length, "BMP height overflow");
        return -EINVAL;
    }
    info->width = info->bmp.biWidth;
    // biHeight might be negative (positive indicates vertically mirrored
    // lines)
    info->height = abs(info->bmp.biHeight);
    return 0;
}

static int pdf_add_bmp_data(struct pdf_doc *pdf, struct pdf_object *page,
                            float x, float y, float display_width,
                            float display_height,
                            const struct pdf_img_info *info,
                            const uint8_t *data, const size_t len)
{
    const struct bmp_header *header = &info->bmp;
    uint8_t *bmp_data = NULL;
    uint8_t row_padding;
    uint32_t bpp;
    size_t data_len;
    int retval;
    const uint32_t width = info->width;
    const uint32_t height = info->height;

    if (header->bfSize != len)
        return pdf_set_err(pdf, -EINVAL,
                           "BMP file seems to have wrong length");
    if (header->biSize != 40)
        return pdf_set_err(pdf, -EINVAL, "Wrong BMP header: biSize");
    if (header->biCompression != 0)
        return pdf_set_err(pdf, -EINVAL, "Wrong BMP compression value: %d",
                           header->biCompression);
    if (header->biWidth > MAX_IMAGE_WIDTH || header->biWidth <= 0 ||
        width > MAX_IMAGE_WIDTH || width == 0)
        return pdf_set_err(pdf, -EINVAL, "BMP has invalid width: %d",
                           header->biWidth);
    if (header->biHeight > MAX_IMAGE_HEIGHT ||
        header->biHeight < -MAX_IMAGE_HEIGHT || header->biHeight == 0 ||
        height > MAX_IMAGE_HEIGHT || height == 0)
        return pdf_set_err(pdf, -EINVAL, "BMP has invalid height: %d",
                           header->biHeight);
    if (header->biBitCount != 24 && header->biBitCount != 32)
        return pdf_set_err(pdf, -EINVAL, "Unsupported BMP bitdepth: %d",
                           header->biBitCount);
    bpp = header->biBitCount / 8;
    /* BMP rows are 4-bytes padded! */
    row_padding = (width * bpp) & 3;
    data_len = (size_t)width * (size_t)height * 3;

    if (header->bfOffBits >= len)
        return pdf_set_err(pdf, -EINVAL, "Invalid BMP image offset");

    if (len - header->bfOffBits <
        (size_t)height * (width + row_padding) * bpp)
        return pdf_set_err(pdf, -EINVAL, "Wrong BMP image size");

    if (bpp == 3) {
        /* 24 bits: change R and B colors */
        bmp_data = (uint8_t *)malloc(data_len);
        if (!bmp_data)
            return pdf_set_err(pdf, -ENOMEM,
                               "Insufficient memory for bitmap");
        for (uint32_t pos = 0; pos < width * height; pos++) {
            uint32_t src_pos =
                header->bfOffBits + 3 * (pos + (pos / width) * row_padding);

            bmp_data[pos * 3] = data[src_pos + 2];
            bmp_data[pos * 3 + 1] = data[src_pos + 1];
            bmp_data[pos * 3 + 2] = data[src_pos];
        }
    } else if (bpp == 4) {
        /* 32 bits: change R and B colors, remove key color */
        int offs = 0;
        bmp_data = (uint8_t *)malloc(data_len);
        if (!bmp_data)
            return pdf_set_err(pdf, -ENOMEM,
                               "Insufficient memory for bitmap");

        for (uint32_t pos = 0; pos < width * height * 4; pos += 4) {
            bmp_data[offs] = data[header->bfOffBits + pos + 2];
            bmp_data[offs + 1] = data[header->bfOffBits + pos + 1];
            bmp_data[offs + 2] = data[header->bfOffBits + pos];
            offs += 3;
        }
    } else {
        return pdf_set_err(pdf, -EINVAL, "Unsupported BMP bitdepth: %d",
                           header->biBitCount);
    }
    if (header->biHeight >= 0) {
        // BMP has vertically mirrored representation of lines, so swap them
        uint8_t *line = (uint8_t *)malloc(width * 3);
        if (!line) {
            free(bmp_data);
            return pdf_set_err(pdf, -ENOMEM,
                               "Unable to allocate memory for bitmap mirror");
        }
        for (uint32_t pos = 0; pos < (height / 2); pos++) {
            memcpy(line, &bmp_data[pos * width * 3], width * 3);
            memcpy(&bmp_data[pos * width * 3],
                   &bmp_data[(height - pos - 1) * width * 3], width * 3);
            memcpy(&bmp_data[(height - pos - 1) * width * 3], line,
                   width * 3);
        }
        free(line);
    }

    retval = pdf_add_rgb24(pdf, page, x, y, display_width, display_height,
                           bmp_data, width, height);
    free(bmp_data);

    return retval;
}

static int determine_image_format(const uint8_t *data, size_t length)
{
    if (length >= sizeof(png_signature) &&
        memcmp(data, png_signature, sizeof(png_signature)) == 0)
        return IMAGE_PNG;
    if (length >= sizeof(bmp_signature) &&
        memcmp(data, bmp_signature, sizeof(bmp_signature)) == 0)
        return IMAGE_BMP;
    if (length >= sizeof(jpeg_signature) &&
        memcmp(data, jpeg_signature, sizeof(jpeg_signature)) == 0)
        return IMAGE_JPG;
    if (length >= sizeof(ppm_signature) &&
        memcmp(data, ppm_signature, sizeof(ppm_signature)) == 0)
        return IMAGE_PPM;
    if (length >= sizeof(pgm_signature) &&
        memcmp(data, pgm_signature, sizeof(pgm_signature)) == 0)
        return IMAGE_PPM;

    return IMAGE_UNKNOWN;
}

int pdf_parse_image_header(struct pdf_img_info *info, const uint8_t *data,
                           size_t length, char *err_msg,
                           size_t err_msg_length)

{
    const int image_format = determine_image_format(data, length);
    info->image_format = image_format;
    switch (image_format) {
    case IMAGE_PNG:
        return parse_png_header(info, data, length, err_msg, err_msg_length);
    case IMAGE_BMP:
        return parse_bmp_header(info, data, length, err_msg, err_msg_length);
    case IMAGE_JPG:
        return parse_jpeg_header(info, data, length, err_msg, err_msg_length);
    case IMAGE_PPM:
        return parse_ppm_header(info, data, length, err_msg, err_msg_length);

    case IMAGE_UNKNOWN:
    default:
        snprintf(err_msg, err_msg_length, "Unknown file format");
        return -EINVAL;
    }
}

int pdf_add_image_data(struct pdf_doc *pdf, struct pdf_object *page, float x,
                       float y, float display_width, float display_height,
                       const uint8_t *data, size_t len)
{
    struct pdf_img_info info = {
        .image_format = IMAGE_UNKNOWN,
        .width = 0,
        .height = 0,
        .jpeg = {0},
    };

    int ret = pdf_parse_image_header(&info, data, len, pdf->errstr,
                                     sizeof(pdf->errstr));
    if (ret)
        return ret;

    // Try and determine which image format it is based on the content
    switch (info.image_format) {
    case IMAGE_PNG:
        return pdf_add_png_data(pdf, page, x, y, display_width,
                                display_height, &info, data, len);
    case IMAGE_BMP:
        return pdf_add_bmp_data(pdf, page, x, y, display_width,
                                display_height, &info, data, len);
    case IMAGE_JPG:
        return pdf_add_jpeg_data(pdf, page, x, y, display_width,
                                 display_height, &info, data, len);
    case IMAGE_PPM:
        return pdf_add_ppm_data(pdf, page, x, y, display_width,
                                display_height, &info, data, len);

    // This case should be caught in parse_image_header, but is checked
    // here again for safety
    case IMAGE_UNKNOWN:
    default:
        return pdf_set_err(pdf, -EINVAL, "Unable to determine image format");
    }
}

int pdf_add_image_file(struct pdf_doc *pdf, struct pdf_object *page, float x,
                       float y, float display_width, float display_height,
                       const char *image_filename)
{
    size_t len;
    uint8_t *data;
    int ret = 0;

    data = get_file(pdf, image_filename, &len);
    if (data == NULL)
        return pdf_get_errval(pdf);

    ret = pdf_add_image_data(pdf, page, x, y, display_width, display_height,
                             data, len);
    free(data);
    return ret;
}<|MERGE_RESOLUTION|>--- conflicted
+++ resolved
@@ -1418,15 +1418,6 @@
         case 0x17e: // Latin Small Letter Z with caron
             *res = 0236;
             break;
-<<<<<<< HEAD
-        case 0x192: // Latin Small Letter F with hook 
-            *res = 0203;
-            break;
-        case 0x2c6: // Modifier Letter Circumflex Accent 
-            *res = 0210;
-            break;
-        case 0x2dc: // Small Tilde 
-=======
         case 0x192: // Latin Small Letter F with hook
             *res = 0203;
             break;
@@ -1434,7 +1425,6 @@
             *res = 0210;
             break;
         case 0x2dc: // Small Tilde
->>>>>>> 0218f38e
             *res = 0230;
             break;
         case 0x2013: // Endash
@@ -1486,11 +1476,7 @@
             *res = 0200;
             break;
         case 0x2122: // Trade Mark Sign
-<<<<<<< HEAD
-			*res = 0231;
-=======
             *res = 0231;
->>>>>>> 0218f38e
             break;
         default:
             return pdf_set_err(pdf, -EINVAL,
