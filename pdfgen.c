--- conflicted
+++ resolved
@@ -1671,10 +1671,6 @@
     return ret;
 }
 
-<<<<<<< HEAD
-int pdf_add_ellipse(struct pdf_doc *pdf, struct pdf_object *page, float x,
-                    float y, float xradius, float yradius, float width,
-=======
 int pdf_add_cubic_bezier(struct pdf_doc *pdf, struct pdf_object *page, int x1,
                          int y1, int x2, int y2, int xq1, int yq1, int xq2,
                          int yq2, int width, uint32_t colour)
@@ -1769,7 +1765,6 @@
 
 int pdf_add_ellipse(struct pdf_doc *pdf, struct pdf_object *page, int xr,
                     int yr, int xradius, int yradius, int width,
->>>>>>> 96ad9dd6
                     uint32_t colour, uint32_t fill_colour)
 {
     int ret;
