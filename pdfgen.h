/**
 * Simple engine for creating PDF files.
 * It supports text, shapes, images etc...
 * Capable of handling millions of objects without too much performance
 * penalty.
 * Public domain license - no warrenty implied; use at your own risk.
 * @file pdfgen.h
 */
#ifndef PDFGEN_H
#define PDFGEN_H

#ifdef __cplusplus
extern "C" {
#endif

#include <stdint.h>
#include <stdio.h>

/**
 * @defgroup subsystem Simple PDF Generation
 * Allows for quick generation of simple PDF documents.
 * This is useful for producing easily printed output from C code, where
 * advanced formatting is not required
 *
 * Note: All coordinates/sizes are in points (1/72 of an inch).
 * All coordinates are based on 0,0 being the bottom left of the page.
 * All colours are specified as a packed 32-bit value - see @ref PDF_RGB.
 * Text strings are interpreted as UTF-8 encoded, but only a small subset of
 * characters beyond 7-bit ascii are supported (see @ref pdf_add_text for
 * details).
 *
 * @par PDF library example:
 * @code
#include "pdfgen.h"
 ...
struct pdf_info info = {
         .creator = "My software",
         .producer = "My software",
         .title = "My document",
         .author = "My name",
         .subject = "My subject",
         .date = "Today"
         };
struct pdf_doc *pdf = pdf_create(PDF_A4_WIDTH, PDF_A4_HEIGHT, &info);
pdf_set_font(pdf, "Times-Roman");
pdf_append_page(pdf);
pdf_add_text(pdf, NULL, "This is text", 12, 50, 20, PDF_BLACK);
pdf_add_line(pdf, NULL, 50, 24, 150, 24);
pdf_save(pdf, "output.pdf");
pdf_destroy(pdf);
 * @endcode
 */

struct pdf_doc;
struct pdf_object;

/**
 * pdf_info describes the metadata to be inserted into the
 * header of the output PDF
 */
struct pdf_info {
    char creator[64];  //!< Software used to create the PDF
    char producer[64]; //!< Software used to create the PDF
    char title[64];    //!< The title of the PDF (typically displayed in the
                       //!< window bar when viewing)
    char author[64];   //!< Who created the PDF
    char subject[64];  //!< What is the PDF about
    char date[64];     //!< The date the PDF was created
};

/**
 * pdf_path_operation holds information about a path
 * drawing operation.
 * See PDF reference for detailed usage.
 */
struct pdf_path_operation {
    char op;  /*!< Operation command. Possible operators are: m = move to, l =
                 line to, c = cubic bezier curve with two control points, v =
                 cubic bezier curve with one control point fixed at first
                 point, y = cubic bezier curve with one control point fixed
                 at second point, h = close path */
    float x1; /*!< X offset of the first point. Used with: m, l, c, v, y */
    float y1; /*!< Y offset of the first point. Used with: m, l, c, v, y */
    float x2; /*!< X offset of the second point. Used with: c, v, y */
    float y2; /*!< Y offset of the second point. Used with: c, v, y */
    float x3; /*!< X offset of the third point. Used with: c */
    float y3; /*!< Y offset of the third point. Used with: c */
};

/**
 * Convert a value in inches into a number of points.
 * @param inch inches value to convert to points
 */
#define PDF_INCH_TO_POINT(inch) ((float)((inch)*72.0f))

/**
 * Convert a value in milli-meters into a number of points.
 * @param mm millimeter value to convert to points
 */
#define PDF_MM_TO_POINT(mm) ((float)((mm)*72.0f / 25.4f))

/*! Point width of a standard US-Letter page */
#define PDF_LETTER_WIDTH PDF_INCH_TO_POINT(8.5f)

/*! Point height of a standard US-Letter page */
#define PDF_LETTER_HEIGHT PDF_INCH_TO_POINT(11.0f)

/*! Point width of a standard A4 page */
#define PDF_A4_WIDTH PDF_MM_TO_POINT(210.0f)

/*! Point height of a standard A4 page */
#define PDF_A4_HEIGHT PDF_MM_TO_POINT(297.0f)

/*! Point width of a standard A3 page */
#define PDF_A3_WIDTH PDF_MM_TO_POINT(297.0f)

/*! Point height of a standard A3 page */
#define PDF_A3_HEIGHT PDF_MM_TO_POINT(420.0f)

/**
 * Convert three 8-bit RGB values into a single packed 32-bit
 * colour. These 32-bit colours are used by various functions
 * in PDFGen
 */
#define PDF_RGB(r, g, b)                                                     \
    (uint32_t)((((r)&0xff) << 16) | (((g)&0xff) << 8) | (((b)&0xff)))

/**
 * Convert four 8-bit ARGB values into a single packed 32-bit
 * colour. These 32-bit colours are used by various functions
 * in PDFGen. Alpha values range from 0 (opaque) to 0xff
 * (transparent)
 */
#define PDF_ARGB(a, r, g, b)                                                 \
    (uint32_t)(((uint32_t)((a)&0xff) << 24) | (((r)&0xff) << 16) |           \
               (((g)&0xff) << 8) | (((b)&0xff)))

/*! Utility macro to provide bright red */
#define PDF_RED PDF_RGB(0xff, 0, 0)

/*! Utility macro to provide bright green */
#define PDF_GREEN PDF_RGB(0, 0xff, 0)

/*! Utility macro to provide bright blue */
#define PDF_BLUE PDF_RGB(0, 0, 0xff)

/*! Utility macro to provide black */
#define PDF_BLACK PDF_RGB(0, 0, 0)

/*! Utility macro to provide white */
#define PDF_WHITE PDF_RGB(0xff, 0xff, 0xff)

/*!
 * Utility macro to provide a transparent colour
 * This is used in some places for 'fill' colours, where no fill is required
 */
#define PDF_TRANSPARENT (uint32_t)(0xffu << 24)

/**
 * Different alignment options for rendering text
 */
enum {
    PDF_ALIGN_LEFT,    //!< Align text to the left
    PDF_ALIGN_RIGHT,   //!< Align text to the right
    PDF_ALIGN_CENTER,  //!< Align text in the center
    PDF_ALIGN_JUSTIFY, //!< Align text in the center, with padding to fill the
                       //!< available space
    PDF_ALIGN_JUSTIFY_ALL, //!< Like PDF_ALIGN_JUSTIFY, except even short
                           //!< lines will be fully justified
    PDF_ALIGN_NO_WRITE, //!< Fake alignment for only checking wrap height with
                        //!< no writes
};

/**
 * Create a new PDF object, with the given page
 * width/height
 * @param width Width of the page
 * @param height Height of the page
 * @param info Optional information to be put into the PDF header
 * @return PDF document object, or NULL on failure
 */
struct pdf_doc *pdf_create(float width, float height,
                           const struct pdf_info *info);

/**
 * Destroy the pdf object, and all of its associated memory
 * @param pdf PDF document to clean up
 */
void pdf_destroy(struct pdf_doc *pdf);

/**
 * Retrieve the error message if any operation fails
 * @param pdf pdf document to retrieve error message from
 * @param errval optional pointer to an integer to be set to the error code
 * @return NULL if no error message, string description of error otherwise
 */
const char *pdf_get_err(const struct pdf_doc *pdf, int *errval);

/**
 * Acknowledge an outstanding pdf error
 * @param pdf pdf document to clear the error message from
 */
void pdf_clear_err(struct pdf_doc *pdf);

/**
 * Sets the font to use for text objects. Default value is Times-Roman if
 * this function is not called.
 * Note: The font selection should be done before text is output,
 * and will remain until pdf_set_font is called again.
 * @param pdf PDF document to update font on
 * @param font New font to use. This must be one of the standard PDF fonts:
 *  Courier, Courier-Bold, Courier-BoldOblique, Courier-Oblique,
 *  Helvetica, Helvetica-Bold, Helvetica-BoldOblique, Helvetica-Oblique,
 *  Times-Roman, Times-Bold, Times-Italic, Times-BoldItalic,
 *  Symbol or ZapfDingbats
 * @return < 0 on failure, 0 on success
 */
int pdf_set_font(struct pdf_doc *pdf, const char *font);

/**
 * Calculate the width of a given string in the current font
 * @param pdf PDF document
 * @param font_name Name of the font to get the width of.
 *  This must be one of the standard PDF fonts:
 *  Courier, Courier-Bold, Courier-BoldOblique, Courier-Oblique,
 *  Helvetica, Helvetica-Bold, Helvetica-BoldOblique, Helvetica-Oblique,
 *  Times-Roman, Times-Bold, Times-Italic, Times-BoldItalic,
 *  Symbol or ZapfDingbats
 * @param text Text to determine width of
 * @param size Size of the text, in points
 * @param text_width area to store calculated width in
 * @return < 0 on failure, 0 on success
 */
int pdf_get_font_text_width(struct pdf_doc *pdf, const char *font_name,
                            const char *text, float size, float *text_width);

/**
 * Retrieves a PDF document height
 * @param pdf PDF document to get height of
 * @return height of PDF document (in points)
 */
float pdf_height(const struct pdf_doc *pdf);

/**
 * Retrieves a PDF document width
 * @param pdf PDF document to get width of
 * @return width of PDF document (in points)
 */
float pdf_width(const struct pdf_doc *pdf);

/**
 * Add a new page to the given pdf
 * @param pdf PDF document to append page to
 * @return new page object
 */
struct pdf_object *pdf_append_page(struct pdf_doc *pdf);

/**
 * Adjust the width/height of a specific page
 * @param pdf PDF document that the page belongs to
 * @param page object returned from @ref pdf_append_page
 * @param width Width of the page in points
 * @param height Height of the page in points
 * @return < 0 on failure, 0 on success
 */
int pdf_page_set_size(struct pdf_doc *pdf, struct pdf_object *page,
                      float width, float height);

/**
 * Save the given pdf document to the supplied filename.
 * @param pdf PDF document to save
 * @param filename Name of the file to store the PDF into (NULL for stdout)
 * @return < 0 on failure, >= 0 on success
 */
int pdf_save(struct pdf_doc *pdf, const char *filename);

/**
 * Save the given pdf document to the given FILE output
 * @param pdf PDF document to save
 * @param fp FILE pointer to store the data into (must be writable)
 * @return < 0 on failure, >= 0 on success
 */
int pdf_save_file(struct pdf_doc *pdf, FILE *fp);

/**
 * Add a text string to the document
 * @param pdf PDF document to add to
 * @param page Page to add object to (NULL => most recently added page)
 * @param text String to display
 * @param size Point size of the font
 * @param xoff X location to put it in
 * @param yoff Y location to put it in
 * @param colour Colour to draw the text
 * @return 0 on success, < 0 on failure
 */
int pdf_add_text(struct pdf_doc *pdf, struct pdf_object *page,
                 const char *text, float size, float xoff, float yoff,
                 uint32_t colour);

/**
 * Add a text string to the document, making it wrap if it is too
 * long
 * @param pdf PDF document to add to
 * @param page Page to add object to (NULL => most recently added page)
 * @param text String to display
 * @param size Point size of the font
 * @param xoff X location to put it in
 * @param yoff Y location to put it in
 * @param colour Colour to draw the text
 * @param wrap_width Width at which to wrap the text
 * @param align Text alignment (see PDF_ALIGN_xxx)
 * @param height Store the final height of the wrapped text here (optional)
 * @return < 0 on failure, >= 0 on success
 */
int pdf_add_text_wrap(struct pdf_doc *pdf, struct pdf_object *page,
                      const char *text, float size, float xoff, float yoff,
                      uint32_t colour, float wrap_width, int align,
                      float *height);

/**
 * Add a line to the document
 * @param pdf PDF document to add to
 * @param page Page to add object to (NULL => most recently added page)
 * @param x1 X offset of start of line
 * @param y1 Y offset of start of line
 * @param x2 X offset of end of line
 * @param y2 Y offset of end of line
 * @param width Width of the line
 * @param colour Colour to draw the line
 * @return 0 on success, < 0 on failure
 */
int pdf_add_line(struct pdf_doc *pdf, struct pdf_object *page, float x1,
                 float y1, float x2, float y2, float width, uint32_t colour);

/**
 * Add a cubic bezier curve to the document
 * @param pdf PDF document to add to
 * @param page Page to add object to (NULL => most recently added page)
 * @param x1 X offset of the initial point of the curve
 * @param y1 Y offset of the initial point of the curve
 * @param x2 X offset of the final point of the curve
 * @param y2 Y offset of the final point of the curve
 * @param xq1 X offset of the first control point of the curve
 * @param yq1 Y offset of the first control point of the curve
 * @param xq2 X offset of the second control of the curve
 * @param yq2 Y offset of the second control of the curve
 * @param width Width of the curve
 * @param colour Colour to draw the curve
 * @return 0 on success, < 0 on failure
 */
int pdf_add_cubic_bezier(struct pdf_doc *pdf, struct pdf_object *page,
                         float x1, float y1, float x2, float y2, float xq1,
                         float yq1, float xq2, float yq2, float width,
                         uint32_t colour);

/**
 * Add a quadratic bezier curve to the document
 * @param pdf PDF document to add to
 * @param page Page to add object to (NULL => most recently added page)
 * @param x1 X offset of the initial point of the curve
 * @param y1 Y offset of the initial point of the curve
 * @param x2 X offset of the final point of the curve
 * @param y2 Y offset of the final point of the curve
 * @param xq1 X offset of the control point of the curve
 * @param yq1 Y offset of the control point of the curve
 * @param width Width of the curve
 * @param colour Colour to draw the curve
 * @return 0 on success, < 0 on failure
 */
int pdf_add_quadratic_bezier(struct pdf_doc *pdf, struct pdf_object *page,
                             float x1, float y1, float x2, float y2,
                             float xq1, float yq1, float width,
                             uint32_t colour);

/**
 * Add a custom path to the document
 * @param pdf PDF document to add to
 * @param page Page to add object to (NULL => most recently added page)
 * @param operations Array of drawing operations
 * @param operation_count The number of operations
 * @param stroke_width Width of the stroke
 * @param stroke_colour Colour to stroke the curve
 * @param fill_colour Colour to fill the path
 * @return 0 on success, < 0 on failure
 */
int pdf_add_custom_path(struct pdf_doc *pdf, struct pdf_object *page,
                        struct pdf_path_operation *operations,
                        int operation_count, float stroke_width,
                        uint32_t stroke_colour, uint32_t fill_colour);

/**
 * Add an ellipse to the document
 * @param pdf PDF document to add to
 * @param page Page to add object to (NULL => most recently added page)
 * @param x X offset of the center of the ellipse
 * @param y Y offset of the center of the ellipse
 * @param xradius Radius of the ellipse in the X axis
 * @param yradius Radius of the ellipse in the Y axis
 * @param colour Colour to draw the ellipse outline stroke
 * @param width Width of the ellipse outline stroke
 * @param fill_colour Colour to fill the ellipse
 * @return 0 on success, < 0 on failure
 */
int pdf_add_ellipse(struct pdf_doc *pdf, struct pdf_object *page, float x,
                    float y, float xradius, float yradius, float width,
                    uint32_t colour, uint32_t fill_colour);

/**
 * Add a circle to the document
 * @param pdf PDF document to add to
 * @param page Page to add object to (NULL => most recently added page)
 * @param x X offset of the center of the circle
 * @param y Y offset of the center of the circle
 * @param radius Radius of the circle
 * @param width Width of the circle outline stroke
 * @param colour Colour to draw the circle outline stroke
 * @param fill_colour Colour to fill the circle
 * @return 0 on success, < 0 on failure
 */
int pdf_add_circle(struct pdf_doc *pdf, struct pdf_object *page, float x,
                   float y, float radius, float width, uint32_t colour,
                   uint32_t fill_colour);

/**
 * Add an outline rectangle to the document
 * @param pdf PDF document to add to
 * @param page Page to add object to (NULL => most recently added page)
 * @param x X offset to start rectangle at
 * @param y Y offset to start rectangle at
 * @param width Width of rectangle
 * @param height Height of rectangle
 * @param border_width Width of rectangle border
 * @param colour Colour to draw the rectangle
 * @return 0 on success, < 0 on failure
 */
int pdf_add_rectangle(struct pdf_doc *pdf, struct pdf_object *page, float x,
                      float y, float width, float height, float border_width,
                      uint32_t colour);

/**
 * Add a filled rectangle to the document
 * @param pdf PDF document to add to
 * @param page Page to add object to (NULL => most recently added page)
 * @param x X offset to start rectangle at
 * @param y Y offset to start rectangle at
 * @param width Width of rectangle
 * @param height Height of rectangle
 * @param border_width Width of rectangle border
 * @param colour Colour to draw the rectangle
 * @return 0 on success, < 0 on failure
 */
int pdf_add_filled_rectangle(struct pdf_doc *pdf, struct pdf_object *page,
                             float x, float y, float width, float height,
                             float border_width, uint32_t colour);

/**
 * Add an outline polygon to the document
 * @param pdf PDF document to add to
 * @param page Page to add object to (NULL => most recently added page)
 * @param x array of X offsets for points comprising the polygon
 * @param y array of Y offsets for points comprising the polygon
 * @param count Number of points comprising the polygon
 * @param border_width Width of polygon border
 * @param colour Colour to draw the polygon
 * @return 0 on success, < 0 on failure
 */
int pdf_add_polygon(struct pdf_doc *pdf, struct pdf_object *page, float x[],
                    float y[], int count, float border_width,
                    uint32_t colour);

/**
 * Add a filled polygon to the document
 * @param pdf PDF document to add to
 * @param page Page to add object to (NULL => most recently added page)
 * @param x array of X offsets of points comprising the polygon
 * @param y array of Y offsets of points comprising the polygon
 * @param count Number of points comprising the polygon
 * @param border_width Width of polygon border
 * @param colour Colour to draw the polygon
 * @return 0 on success, < 0 on failure
 */
int pdf_add_filled_polygon(struct pdf_doc *pdf, struct pdf_object *page,
                           float x[], float y[], int count,
                           float border_width, uint32_t colour);

/**
 * Add a bookmark to the document
 * @param pdf PDF document to add bookmark to
 * @param page Page to jump to for bookmark
               (or NULL for the most recently added page)
 * @param parent ID of a previously created bookmark that is the parent
               of this one. -1 if this should be a top-level bookmark.
 * @param name String to associate with the bookmark
 * @return < 0 on failure, new bookmark id on success
 */
int pdf_add_bookmark(struct pdf_doc *pdf, struct pdf_object *page, int parent,
                     const char *name);

/**
 * List of different barcode encodings that are supported
 */
enum {
    PDF_BARCODE_128A, //!< Produce code-128A style barcodes
    PDF_BARCODE_39,   //!< Produce code-39 style barcodes
};

/**
 * Add a barcode to the document
 * @param pdf PDF document to add barcode to
 * @param page Page to add barcode to (NULL => most recently added page)
 * @param code Type of barcode to add (PDF_BARCODE_xxx)
 * @param x X offset to put barcode at
 * @param y Y offset to put barcode at
 * @param width Width of barcode
 * @param height Height of barcode
 * @param string Barcode contents
 * @param colour Colour to draw barcode
 * @return < 0 on failure, >= 0 on success
 */
int pdf_add_barcode(struct pdf_doc *pdf, struct pdf_object *page, int code,
                    float x, float y, float width, float height,
                    const char *string, uint32_t colour);

/**
 * Add image data as an image to the document.
 * Image data must be one of: JPEG, PNG, PPM or BMP formats
 * Passing 0 for either the display width or height will
 * include the image but not render it visible.
 * Passing a negative number either the display height or width will
 * have the image be resized while keeping the original aspect ratio.
 * @param pdf PDF document to add image to
 * @param page Page to add image to (NULL => most recently added page)
 * @param x X offset to put image at
 * @param y Y offset to put image at
 * @param display_width Displayed width of image
 * @param display_height Displayed height of image
 * @param data Image data bytes
 * @param len Length of data
 * @return < 0 on failure, >= 0 on success
 */
int pdf_add_image_data(struct pdf_doc *pdf, struct pdf_object *page, float x,
                       float y, float display_width, float display_height,
                       const uint8_t *data, size_t len);

/**
 * Add a raw 24 bit per pixel RGB buffer as an image to the document
 * Passing 0 for either the display width or height will
 * include the image but not render it visible.
 * Passing a negative number either the display height or width will
 * have the image be resized while keeping the original aspect ratio.
 * @param pdf PDF document to add image to
 * @param page Page to add image to (NULL => most recently added page)
 * @param x X offset to put image at
 * @param y Y offset to put image at
 * @param display_width Displayed width of image
 * @param display_height Displayed height of image
 * @param data RGB data to add
 * @param width width of image in pixels
 * @param height height of image in pixels
 * @return < 0 on failure, >= 0 on success
 */
int pdf_add_rgb24(struct pdf_doc *pdf, struct pdf_object *page, float x,
                  float y, float display_width, float display_height,
                  const uint8_t *data, uint32_t width, uint32_t height);

<<<<<<< HEAD
/**
 * Add a raw 8 bit per pixel grayscale buffer as an image to the document
 * @param pdf PDF document to add image to
 * @param page Page to add image to (NULL => most recently added page)
 * @param x X offset to put image at
 * @param y Y offset to put image at
 * @param display_width Displayed width of image
 * @param display_height Displayed height of image
 * @param data grayscale pixel data to add
 * @param width width of image in pixels
 * @param height height of image in pixels
 * @return < 0 on failure, >= 0 on success
 */
int pdf_add_grayscale8(struct pdf_doc *pdf, struct pdf_object *page, float x,
                       float y, float display_width, float display_height,
                       const uint8_t *data, uint32_t width, uint32_t height);

=======
>>>>>>> fa22dc60
/**
 * Add an image file as an image to the document.
 * Passing 0 for either the display width or height will
 * include the image but not render it visible.
 * Passing a negative number either the display height or width will
 * have the image be resized while keeping the original aspect ratio.
 * Supports image formats: JPEG, PNG, BMP & PPM
 * @param pdf PDF document to add bookmark to
 * @param page Page to add image to (NULL => most recently added page)
 * @param x X offset to put image at
 * @param y Y offset to put image at
 * @param display_width Displayed width of image
 * @param display_height Displayed height of image
 * @param image_filename Filename of image file to display
 * @return < 0 on failure, >= 0 on success
 */
int pdf_add_image_file(struct pdf_doc *pdf, struct pdf_object *page, float x,
                       float y, float display_width, float display_height,
                       const char *image_filename);

#ifdef __cplusplus
}
#endif

#endif // PDFGEN_H<|MERGE_RESOLUTION|>--- conflicted
+++ resolved
@@ -563,7 +563,6 @@
                   float y, float display_width, float display_height,
                   const uint8_t *data, uint32_t width, uint32_t height);
 
-<<<<<<< HEAD
 /**
  * Add a raw 8 bit per pixel grayscale buffer as an image to the document
  * @param pdf PDF document to add image to
@@ -581,8 +580,6 @@
                        float y, float display_width, float display_height,
                        const uint8_t *data, uint32_t width, uint32_t height);
 
-=======
->>>>>>> fa22dc60
 /**
  * Add an image file as an image to the document.
  * Passing 0 for either the display width or height will
